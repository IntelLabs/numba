# References https://gist.github.com/dan-blanchard/7045057
# and https://docs.travis-ci.com/user/trusty-ci-environment/

dist: trusty

matrix:
    include:
        # Parametrize the conda env name so multiple builds can
        # work with multiple environments on the same machine in parallel.
        # Try and cover all supported pythons and NumPy's in some combination
        - os: osx
          env: PYTHON=3.7 NUMPY=1.16 CONDA_ENV=travisci BUILD_DOC=yes
        - env: PYTHON=3.7 NUMPY=1.16 CONDA_ENV=travisci TEST_THREADING=tbb
        - env: PYTHON=2.7 NUMPY=1.16 CONDA_ENV=travisci
        - env: PYTHON=2.7 NUMPY=1.9  CONDA_ENV=travisci
        - env: PYTHON=3.5 NUMPY=1.10 CONDA_ENV=travisci
        - env: PYTHON=3.5 NUMPY=1.11 CONDA_ENV=travisci
        - env: PYTHON=3.6 NUMPY=1.12 CONDA_ENV=travisci
        - env: PYTHON=3.6 NUMPY=1.13 CONDA_ENV=travisci
        - env: PYTHON=3.7 NUMPY=1.14 CONDA_ENV=travisci
        - env: PYTHON=3.7 NUMPY=1.15 CONDA_ENV=travisci
        - env: PYTHON=3.7 NUMPY=1.16 CONDA_ENV=travisci TEST_SVML=yes
        - env: PYTHON=3.7 NUMPY=1.16 CONDA_ENV=travisci VANILLA_INSTALL=yes
        - env: PYTHON=2.7 NUMPY=1.11 CONDA_ENV=travisci BITS32=yes
<<<<<<< HEAD
        - env: PYTHON=3.7 NUMPY=1.16 CONDA_ENV=travisci BITS32=yes
=======
        - env: PYTHON=3.7 NUMPY=1.15 CONDA_ENV=travisci BITS32=yes
>>>>>>> 8739d1e8
        - env: PYTHON=3.7 NUMPY=1.16 CONDA_ENV=travisci TEST_THREADING=omp
        - env: PYTHON=3.7 NUMPY=1.16 CONDA_ENV=travisci TEST_THREADING=workqueue


branches:
    only:
        - master
        - travis

before_install:
    - if [ "$(uname)" == "Linux" ] && [[ "$CONDA_SUBDIR" == "linux-32" || "$BITS32" == "yes" ]]; then sudo apt-get install libc6-dev-i386; fi
    - buildscripts/incremental/install_miniconda.sh
    - export PATH=$HOME/miniconda3/bin:$PATH
    - buildscripts/incremental/setup_conda_environment.sh
install:
    - buildscripts/incremental/build.sh

script:
    - buildscripts/incremental/test.sh

after_success:
    - buildscripts/incremental/after_success.sh

notifications:
    email: false
    on_success: "change"
    on_failure: "always" # "change"
    slack:
        secure: SGgsT4DevPiF/u4y3HBorUYCVWan7EjSnEBmuGPnGkepv8JxfOnbbeM3ca2TSWa601J4OP2K2JhehUGZSn6YkTx5XKOzqF2pddZQX8j0B4htDgV2qvcY/aIUFz8UW2uQAuguP6OlHPmAj5KgF5raJ34rkmTd8UgObL6jAan2Kzg=
    webhooks:
        urls:
            - secure: "IpSOubapaCybPfQc/XRaFTB7nry+wSN0dGkU/m4aBclLiEx8Op+mAH8rm9N58U6TG5jhcNBmv7RCjs6k3Pi0Ra3Bt0x6fjB/46Xj93k0tftcfIn+0jLjujbmJym0efTxhj4ip+b0awh8f/LKY/U46PfEBSJmxUppY84YhRU23kI="
        on_success: change
        on_failure: always
        on_start: false<|MERGE_RESOLUTION|>--- conflicted
+++ resolved
@@ -22,11 +22,7 @@
         - env: PYTHON=3.7 NUMPY=1.16 CONDA_ENV=travisci TEST_SVML=yes
         - env: PYTHON=3.7 NUMPY=1.16 CONDA_ENV=travisci VANILLA_INSTALL=yes
         - env: PYTHON=2.7 NUMPY=1.11 CONDA_ENV=travisci BITS32=yes
-<<<<<<< HEAD
-        - env: PYTHON=3.7 NUMPY=1.16 CONDA_ENV=travisci BITS32=yes
-=======
         - env: PYTHON=3.7 NUMPY=1.15 CONDA_ENV=travisci BITS32=yes
->>>>>>> 8739d1e8
         - env: PYTHON=3.7 NUMPY=1.16 CONDA_ENV=travisci TEST_THREADING=omp
         - env: PYTHON=3.7 NUMPY=1.16 CONDA_ENV=travisci TEST_THREADING=workqueue
 
