trigger:
  batch: true

variables:
  # Change the following along with adding new TEST_START_INDEX.
  TEST_COUNT: 17

jobs:
# Mac and Linux use the same template with different matrixes
- template: buildscripts/azure/azure-linux-macos.yml
  parameters:
    name: macOS
    vmImage: macos-13
    matrix:
      py310_np124:
        PYTHON: '3.10'
        NUMPY: '1.24'
        CONDA_ENV: 'azure_ci'
        TEST_THREADING: 'tbb'
        TEST_START_INDEX: 0
      py312_np126:
        PYTHON: '3.12'
        NUMPY: '1.26'
        CONDA_ENV: 'azure_ci'
        TEST_START_INDEX: 1

- template: buildscripts/azure/azure-linux-macos.yml
  parameters:
    name: Linux
    vmImage: ubuntu-20.04
    matrix:
      py310_np124_cov_doc:
        PYTHON: '3.10'
        NUMPY: '1.24'
        RUN_COVERAGE: yes
        RUN_FLAKE8: yes
        RUN_MYPY: yes
        BUILD_DOC: yes
        CONDA_ENV: azure_ci
        TEST_START_INDEX: 2
      py310_np125_typeguard:
        PYTHON: '3.10'
        NUMPY: '1.25'
        CONDA_ENV: azure_ci
        RUN_TYPEGUARD: yes
        TEST_START_INDEX: 3
      py310_np126:
        PYTHON: '3.10'
        NUMPY: '1.26'
        CONDA_ENV: azure_ci
        TEST_START_INDEX: 4

      py311_np124:
        PYTHON: '3.11'
        NUMPY: '1.24'
        CONDA_ENV: azure_ci
        TEST_START_INDEX: 5
      py311_np125:
        PYTHON: '3.11'
        NUMPY: '1.25'
        CONDA_ENV: azure_ci
        TEST_START_INDEX: 6
      py311_np126:
        PYTHON: '3.11'
        NUMPY: '1.26'
        CONDA_ENV: azure_ci
<<<<<<< HEAD
        TEST_START_INDEX: 8
      py311_np126_2:
=======
        TEST_START_INDEX: 7
      # RVSDG tests
      py311_np126_rvsdg:
>>>>>>> b49469f0
        PYTHON: '3.11'
        NUMPY: '1.26'
        CONDA_ENV: azure_ci
<<<<<<< HEAD
        TEST_START_INDEX: 9
=======
        TEST_RVSDG: yes
        TEST_START_INDEX: 8   # Not used by test script
>>>>>>> b49469f0
      py311_np125_svml:
        PYTHON: '3.11'
        NUMPY: '1.25'
        CONDA_ENV: azure_ci
        TEST_SVML: yes
        TEST_START_INDEX: 9

      py312_np126:
        PYTHON: '3.12'
        NUMPY: '1.26'
        CONDA_ENV: azure_ci
        TEST_START_INDEX: 10

- template: buildscripts/azure/azure-windows.yml
  parameters:
    name: Windows
    vmImage: windows-2019<|MERGE_RESOLUTION|>--- conflicted
+++ resolved
@@ -64,23 +64,12 @@
         PYTHON: '3.11'
         NUMPY: '1.26'
         CONDA_ENV: azure_ci
-<<<<<<< HEAD
-        TEST_START_INDEX: 8
+        TEST_START_INDEX: 7
       py311_np126_2:
-=======
-        TEST_START_INDEX: 7
-      # RVSDG tests
-      py311_np126_rvsdg:
->>>>>>> b49469f0
         PYTHON: '3.11'
         NUMPY: '1.26'
         CONDA_ENV: azure_ci
-<<<<<<< HEAD
-        TEST_START_INDEX: 9
-=======
-        TEST_RVSDG: yes
-        TEST_START_INDEX: 8   # Not used by test script
->>>>>>> b49469f0
+        TEST_START_INDEX: 8
       py311_np125_svml:
         PYTHON: '3.11'
         NUMPY: '1.25'
