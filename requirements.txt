--- conflicted
+++ resolved
@@ -1,11 +1,5 @@
 setuptools
 numpy>=1.10
 llvmlite>=0.31
-<<<<<<< HEAD
 argparse
-funcsigs ; python_version < '3.4'
-singledispatch ; python_version < '3.4'
-importlib-metadata ; python_version < '3.8'
-=======
-argparse
->>>>>>> 90654c5a
+importlib-metadata ; python_version < '3.8'