--- conflicted
+++ resolved
@@ -1692,13 +1692,8 @@
     return builder.and_(xr_eq_yr, xi_eq_yi)
 
 
-<<<<<<< HEAD
 def np_complex_ne_impl(context, builder, sig, args):
     # equivalent to macro CNE in NumPy's loops.c.src
-=======
-def np_complex_not_equal_impl(context, builder, sig, args):
-    # equivalent to marcro CNE in NumPy's loops.c.src
->>>>>>> fd44f391
     # (xr != yr || xi != yi)
     _check_arity_and_homogeneity(sig, args, 2, return_type=types.boolean)
 
