from __future__ import print_function, absolute_import

import sys
import llvm.core as lc
import llvm.passes as lp
import llvm.ee as le
from llvm.workaround import avx_support
from numba import _dynfunc, _helperlib, config
from numba.callwrapper import PyCallWrapper
from .base import BaseContext
from numba import utils
<<<<<<< HEAD
from numba.targets import intrinsics, mathimpl, npyimpl, operatorimpl
=======
from numba.targets import intrinsics, mathimpl, npyimpl, operatorimpl, printimpl
>>>>>>> 32db6062
from .options import TargetOptions


def _windows_symbol_hacks_32bits():
    # if we don't have _ftol2, bind _ftol as _ftol2
    ftol2 = le.dylib_address_of_symbol("_ftol2")
    if not ftol2:
        ftol = le.dylib_address_of_symbol("_ftol")
        assert ftol
        le.dylib_add_symbol("_ftol2", ftol)


class CPUContext(BaseContext):
    def init(self):
        self.execmodule = lc.Module.new("numba.exec")
        eb = le.EngineBuilder.new(self.execmodule).opt(3)
        if not avx_support.detect_avx_support():
            eb.mattrs("-avx")
        self.tm = tm = eb.select_target()
        self.engine = eb.create(tm)
        self.pm = self.build_pass_manager()
        self.native_funcs = utils.UniqueDict()
        self.cmath_provider = {}
        self.is32bit = (tuple.__itemsize__ == 4)

        # map math functions
        self.map_math_functions()
        self.map_numpy_math_functions()

        # Add target specific implementations
        self.insert_func_defn(mathimpl.registry.functions)
        self.insert_func_defn(npyimpl.registry.functions)
        self.insert_func_defn(operatorimpl.registry.functions)
<<<<<<< HEAD
=======
        self.insert_func_defn(printimpl.registry.functions)
>>>>>>> 32db6062

    def build_pass_manager(self):
        if 0 < config.OPT <= 3:
            # This uses the same passes for clang -O3
            pms = lp.build_pass_managers(tm=self.tm, opt=config.OPT,
                                         loop_vectorize=True,
                                         fpm=False)
            return pms.pm
        else:
            # This uses minimum amount of passes for fast code.
            # TODO: make it generate vector code
            tm = self.tm
            pm = lp.PassManager.new()
            pm.add(tm.target_data.clone())
            pm.add(lp.TargetLibraryInfo.new(tm.triple))
            # Re-enable for target infomation for vectorization
            # tm.add_analysis_passes(pm)
            passes = '''
            basicaa
            scev-aa
            mem2reg
            sroa
            adce
            dse
            sccp
            instcombine
            simplifycfg
            loops
            indvars
            loop-simplify
            licm
            simplifycfg
            instcombine
            loop-vectorize
            instcombine
            simplifycfg
            globalopt
            globaldce
            '''.split()
            for p in passes:
                pm.add(lp.Pass.new(p))
            return pm

    def map_math_functions(self):
        c_helpers = _helperlib.c_helpers
        for name in ['cpow', 'sdiv', 'srem', 'udiv', 'urem']:
            le.dylib_add_symbol("numba.math.%s" % name, c_helpers[name])
        if sys.platform.startswith('win32') and not le.dylib_address_of_symbol('__ftol2'):
            le.dylib_add_symbol("__ftol2", c_helpers["fptoui"])
        elif sys.platform.startswith('linux') and not le.dylib_address_of_symbol('__fixunsdfdi'):
            le.dylib_add_symbol("__fixunsdfdi", c_helpers["fptoui"])
        # Necessary for Python3
        le.dylib_add_symbol("numba.round", c_helpers["round_even"])
        le.dylib_add_symbol("numba.roundf", c_helpers["roundf_even"])

        # windows symbol hacks
        if sys.platform.startswith('win32') and self.is32bit:
            _windows_symbol_hacks_32bits()

        # List available C-math
        for fname in intrinsics.INTR_MATH:
            if le.dylib_address_of_symbol(fname):
                # Exist
                self.cmath_provider[fname] = 'builtin'
            else:
                # Non-exist
                # Bind from C code
                le.dylib_add_symbol(fname, c_helpers[fname])
                self.cmath_provider[fname] = 'indirect'

    def map_numpy_math_functions(self):
        # add the symbols for numpy math to the execution environment.
        import numba._npymath_exports as npymath
        for sym in npymath.symbols:
            le.dylib_add_symbol(*sym)

    def dynamic_map_function(self, func):
        name, ptr = self.native_funcs[func]
        le.dylib_add_symbol(name, ptr)

    def optimize(self, module):
        self.pm.run(module)

    def get_executable(self, func, fndesc):
        """
        Returns
        -------
        (cfunc, fnptr)

        - cfunc
            callable function (Can be None)
        - fnptr
            callable function address

        """
        func.module.target = self.tm.triple

        if self.is32bit:
            dmf = intrinsics.DivmodFixer()
            dmf.run(func.module)

        im = intrinsics.IntrinsicMapping(self)
        im.run(func.module)

        if not fndesc.native:
            self.optimize_pythonapi(func)

        cfunc, fnptr = self.prepare_for_call(func, fndesc)
        return cfunc, fnptr

    def prepare_for_call(self, func, fndesc):
        wrapper, api = PyCallWrapper(self, func.module, func, fndesc,
                                     exceptions=self.exceptions).build()
        self.optimize(func.module)

        if config.DUMP_OPTIMIZED:
            print(("OPTIMIZED DUMP %s" % fndesc).center(80,'-'))
            print(func.module)
            print('=' * 80)

        if config.DUMP_ASSEMBLY:
            print(("ASSEMBLY %s" % fndesc).center(80, '-'))
            print(self.tm.emit_assembly(func.module))
            print('=' * 80)

        # Map module.__dict__
        le.dylib_add_symbol(".pymodule.dict." + fndesc.modname,
                            id(fndesc.globals))

        # Code gen
        self.engine.add_module(func.module)
        baseptr = self.engine.get_pointer_to_function(func)
        fnptr = self.engine.get_pointer_to_function(wrapper)
        cfunc = _dynfunc.make_function(fndesc.lookup_module(),
                                       fndesc.qualname.split('.')[-1],
                                       fndesc.doc, fnptr)

        if fndesc.native:
            self.native_funcs[cfunc] = fndesc.mangled_name, baseptr

        return cfunc, fnptr

    def optimize_pythonapi(self, func):
        # Simplify the function using
        pms = lp.build_pass_managers(tm=self.tm, opt=1,
                                     mod=func.module)
        fpm = pms.fpm

        fpm.initialize()
        fpm.run(func)
        fpm.finalize()

        # remove extra refct api calls
        remove_refct_calls(func)

    def get_abi_sizeof(self, lty):
        return self.engine.target_data.abi_size(lty)

    def optimize_function(self, func):
        """Run O1 function passes
        """
        pms = lp.build_pass_managers(tm=self.tm, opt=1, pm=False,
                                     mod=func.module)
        fpm = pms.fpm
        fpm.initialize()
        fpm.run(func)
        fpm.finalize()

# ----------------------------------------------------------------------------
# TargetOptions

class CPUTargetOptions(TargetOptions):
    OPTIONS = {
        "nopython": bool,
        "forceobj": bool,
        "looplift": bool,
        "wraparound": bool,
        "boundcheck": bool,
    }


# ----------------------------------------------------------------------------
# Internal

def remove_refct_calls(func):
    """
    Remove redundant incref/decref within on a per block basis
    """
    for bb in func.basic_blocks:
        remove_null_refct_call(bb)
        remove_refct_pairs(bb)


def remove_null_refct_call(bb):
    """
    Remove refct api calls to NULL pointer
    """
    for inst in bb.instructions:
        if isinstance(inst, lc.CallOrInvokeInstruction):
            fname = inst.called_function.name
            if fname == "Py_IncRef" or fname == "Py_DecRef":
                arg = inst.operands[0]
                if isinstance(arg, lc.ConstantPointerNull):
                    inst.erase_from_parent()


def remove_refct_pairs(bb):
    """
    Remove incref decref pairs on the same variable
    """

    didsomething = True

    while didsomething:
        didsomething = False

        increfs = {}
        decrefs = {}

        # Mark
        for inst in bb.instructions:
            if isinstance(inst, lc.CallOrInvokeInstruction):
                fname = inst.called_function.name
                if fname == "Py_IncRef":
                    arg = inst.operands[0]
                    increfs[arg] = inst
                elif fname == "Py_DecRef":
                    arg = inst.operands[0]
                    decrefs[arg] = inst

        # Sweep
        for val in increfs.keys():
            if val in decrefs:
                increfs[val].erase_from_parent()
                decrefs[val].erase_from_parent()
                didsomething = True<|MERGE_RESOLUTION|>--- conflicted
+++ resolved
@@ -9,11 +9,7 @@
 from numba.callwrapper import PyCallWrapper
 from .base import BaseContext
 from numba import utils
-<<<<<<< HEAD
-from numba.targets import intrinsics, mathimpl, npyimpl, operatorimpl
-=======
 from numba.targets import intrinsics, mathimpl, npyimpl, operatorimpl, printimpl
->>>>>>> 32db6062
 from .options import TargetOptions
 
 
@@ -47,10 +43,7 @@
         self.insert_func_defn(mathimpl.registry.functions)
         self.insert_func_defn(npyimpl.registry.functions)
         self.insert_func_defn(operatorimpl.registry.functions)
-<<<<<<< HEAD
-=======
         self.insert_func_defn(printimpl.registry.functions)
->>>>>>> 32db6062
 
     def build_pass_manager(self):
         if 0 < config.OPT <= 3:
