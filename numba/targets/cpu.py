--- conflicted
+++ resolved
@@ -247,13 +247,8 @@
         """
         name, ptr = self.native_funcs.pop(func)
         # If the symbol wasn't redefined, NULL it out.
-<<<<<<< HEAD
-        # (otherwise, it can mean the same function was compiled a
-        #  second time)
-=======
         # (otherwise, it means the corresponding Python function was
         #  re-compiled, and the new target is still alive)
->>>>>>> c21359bf
         if le.dylib_address_of_symbol(name) == ptr:
             le.dylib_add_symbol(name, 0)
 
