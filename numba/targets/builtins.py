--- conflicted
+++ resolved
@@ -8,16 +8,9 @@
 import llvm.core as lc
 
 from .imputils import (builtin, builtin_attr, implement, impl_attribute,
-<<<<<<< HEAD
-                       impl_attribute_generic, iterator_impl, iternext_impl,
-                       struct_factory)
-from .. import typing, types, cgutils, utils, errcode
+                       iternext_impl, struct_factory)
 from . import optional
-=======
-                       iternext_impl, struct_factory)
 from .. import typing, types, cgutils, utils, errcode, intrinsics
->>>>>>> d070430c
-
 
 #-------------------------------------------------------------------------------
 
