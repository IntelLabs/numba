--- conflicted
+++ resolved
@@ -34,11 +34,6 @@
         fn = mod.get_or_insert_function(fnty, name=n)
         return builder.call(fn, (val,))
 
-<<<<<<< HEAD
-_externs = [ "exp2", "expm1", "log", "log2", "log10", "log1p", "deg2rad", "rad2deg", "rint", "fabs" ]
-for x in _externs:
-    unary_npy_math_extern(x)
-=======
     ty_dst = types.float64
     for ty_src in [types.int64, types.uint64, types.float64]:
         @register
@@ -48,7 +43,6 @@
             cast_val = val if ty_dst == ty_src else context.cast(builder, val, ty_src, ty_dst)
             sig = typing.signature(ty_dst, ty_dst)
             return ref_impl(context, builder, sig, [cast_val])
->>>>>>> 32db6062
 
 
 def numpy_unary_ufunc(funckey, asfloat=False, scalar_input=False):
@@ -519,7 +513,4 @@
 register_binary_ufunc(numpy.true_divide, '/', asfloat=True, divbyzero=True, true_divide=True)
 register_binary_ufunc(numpy.arctan2, math.atan2, asfloat=True)
 register_binary_ufunc(numpy.power, '**', asfloat=True)
-<<<<<<< HEAD
-#register_binary_ufunc(numpy.logaddexp, npy.logaddexp, asfloat=True)
-=======
->>>>>>> 32db6062
+#register_binary_ufunc(numpy.logaddexp, npy.logaddexp, asfloat=True)