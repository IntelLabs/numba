--- conflicted
+++ resolved
@@ -545,19 +545,14 @@
         """
         Internal: optimize this library's final module.
         """
-<<<<<<< HEAD
         # A cheaper optimisation pass is run first to try and get as many
         # refops into the same function as possible via inlining
         self._codegen._mpm_cheap.run(self._final_module)
         # Refop pruning is then run on the heavily inlined function
-        self._final_module = remove_redundant_nrt_refct(self._final_module)
+        if not config.LLVM_REFPRUNE_PASS:
+            self._final_module = remove_redundant_nrt_refct(self._final_module)
         # The full optimisation suite is then run on the refop pruned IR
         self._codegen._mpm_full.run(self._final_module)
-=======
-        self._codegen._mpm.run(self._final_module)
-        if not config.LLVM_REFPRUNE_PASS:
-            self._final_module = remove_redundant_nrt_refct(self._final_module)
->>>>>>> 0ac11479
 
     def _get_module_for_linking(self):
         """
