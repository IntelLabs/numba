--- conflicted
+++ resolved
@@ -117,11 +117,8 @@
 def _typeof_complex(val, c):
     return types.complex128
 
-<<<<<<< HEAD
-
-=======
+
 @typeof_impl.register(int)
->>>>>>> 9381206a
 def _typeof_int(val, c):
     # As in _typeof.c
     nbits = utils.bit_length(val)
@@ -135,14 +132,7 @@
         raise ValueError("Int value is too large: %s" % val)
     return typ
 
-<<<<<<< HEAD
-
-for cls in utils.INT_TYPES:
-    typeof_impl.register(cls, _typeof_int)
-
-
-=======
->>>>>>> 9381206a
+
 @typeof_impl.register(np.generic)
 def _typeof_numpy_scalar(val, c):
     try:
