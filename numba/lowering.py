--- conflicted
+++ resolved
@@ -410,7 +410,6 @@
             argvals = expr.func.args
         else:
             fnty = self.typeof(expr.func.name)
-<<<<<<< HEAD
             pos_args = expr.args
             if expr.vararg:
                 # Inject *args from function call
@@ -421,10 +420,6 @@
                                        for i in range(len(tp_vararg))]
 
             # Fold keyword arguments and resolve default argument values
-=======
->>>>>>> 90fc4e3f
-            defargs = set()
-
             pysig = signature.pysig
             if pysig is None:
                 if expr.kws:
