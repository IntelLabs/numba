--- conflicted
+++ resolved
@@ -275,24 +275,18 @@
     @bound_function("array.item")
     def resolve_item(self, ary, args, kws):
         assert not kws
-<<<<<<< HEAD
-=======
         # We don't support explicit arguments as that's exactly equivalent
         # to regular indexing.  The no-argument form is interesting to
         # allow some degree of genericity when writing functions.
->>>>>>> 33a3ec4e
         if not args:
             return signature(ary.dtype)
 
     @bound_function("array.itemset")
     def resolve_itemset(self, ary, args, kws):
         assert not kws
-<<<<<<< HEAD
-=======
         # We don't support explicit arguments as that's exactly equivalent
         # to regular indexing.  The no-argument form is interesting to
         # allow some degree of genericity when writing functions.
->>>>>>> 33a3ec4e
         if len(args) == 1:
             return signature(types.none, ary.dtype)
 
