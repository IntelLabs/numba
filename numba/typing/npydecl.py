--- conflicted
+++ resolved
@@ -2,13 +2,8 @@
 
 import numpy
 from .. import types
-<<<<<<< HEAD
-from .templates import (AttributeTemplate, AbstractTemplate,
-                        ConcreteTemplate, Registry, signature)
-=======
 from .templates import (AttributeTemplate, AbstractTemplate, CallableTemplate,
                         Registry, signature)
->>>>>>> 18a4972c
 
 from ..numpy_support import (ufunc_find_matching_loop,
                              supported_ufunc_loop, as_dtype,
@@ -415,79 +410,72 @@
     return from_dtype(numpy.dtype(dtype.template.key))
 
 
-class NdConstructor(AbstractTemplate):
+class NdConstructor(CallableTemplate):
     """
     Typing template for np.empty(), .zeros(), .ones().
     """
 
-    def generic(self, args, kws):
-        assert not kws
-        shape = args[0]
-        dtype = types.double
-        if len(args) >= 2:
-            dtype = _parse_dtype(args[1])
-
-        ndim = _parse_shape(shape)
-        if ndim is not None:
-            aryty = types.Array(dtype=dtype, ndim=ndim, layout='C')
-            return signature(aryty, *args)
-
-
-@builtin
-class NdFull(AbstractTemplate):
+    def generic(self):
+        def typer(shape, dtype=None):
+            if dtype is None:
+                nb_dtype = types.double
+            else:
+                nb_dtype = _parse_dtype(dtype)
+
+            ndim = _parse_shape(shape)
+            if ndim is not None:
+                return types.Array(dtype=nb_dtype, ndim=ndim, layout='C')
+
+        return typer
+
+
+@builtin
+class NdFull(CallableTemplate):
     key = numpy.full
 
-    def generic(self, args, kws):
-        assert not kws
-        shape = args[0]
-        value = args[1]
-        if len(args) >= 3:
-            dtype = _parse_dtype(args[2])
-        else:
-            dtype = value
-
-        ndim = _parse_shape(shape)
-        if ndim is not None:
-            aryty = types.Array(dtype=dtype, ndim=ndim, layout='C')
-            return signature(aryty, *args)
-
-
-class NdConstructorLike(AbstractTemplate):
+    def generic(self):
+        def typer(shape, fill_value, dtype=None):
+            if dtype is None:
+                nb_dtype = fill_value
+            else:
+                nb_dtype = _parse_dtype(dtype)
+
+            ndim = _parse_shape(shape)
+            if ndim is not None:
+                return types.Array(dtype=nb_dtype, ndim=ndim, layout='C')
+
+        return typer
+
+
+class NdConstructorLike(CallableTemplate):
     """
     Typing template for np.empty_like(), .zeros_like(), .ones_like().
     """
 
-    def generic(self, args, kws):
-        assert not kws
-        arr = args[0]
-        if not isinstance(arr, types.Array):
-            return
-        if len(args) >= 2:
-            dtype = _parse_dtype(args[1])
-        else:
-            dtype = arr.dtype
-
-        return_type = arr.copy(dtype=dtype)
-        return signature(return_type, *args)
-
-
-@builtin
-class NdFullLike(AbstractTemplate):
+    def generic(self):
+        def typer(arr, dtype=None):
+            if dtype is None:
+                nb_dtype = arr.dtype
+            else:
+                nb_dtype = _parse_dtype(dtype)
+            return arr.copy(dtype=nb_dtype)
+
+        return typer
+
+
+@builtin
+class NdFullLike(CallableTemplate):
     key = numpy.full_like
 
-    def generic(self, args, kws):
-        assert not kws
-        arr = args[0]
-        if not isinstance(arr, types.Array):
-            return
-        value = args[1]
-        if len(args) >= 3:
-            dtype = _parse_dtype(args[2])
-        else:
-            dtype = arr.dtype
-
-        return_type = arr.copy(dtype=dtype)
-        return signature(return_type, *args)
+    def generic(self):
+        def typer(arr, fill_value, dtype=None):
+            if dtype is None:
+                nb_dtype = arr.dtype
+            else:
+                nb_dtype = _parse_dtype(dtype)
+            return arr.copy(dtype=nb_dtype)
+
+        return typer
 
 
 @builtin
@@ -636,40 +624,6 @@
 
 builtin_global(numpy.ndindex, types.Function(NdIndex))
 
-<<<<<<< HEAD
-=======
-
-@builtin
-class NdEmpty(CallableTemplate):
-    key = numpy.empty
-
-    def generic(self):
-        def typer(shape, dtype=None):
-            if dtype is None:
-                nb_dtype = types.double
-            else:
-                # numpy APIs allow dtype constructor to be used as `dtype`
-                # arguments.  Since, npy_dtype.template.key dtype or dtype
-                # ctor, we use numpy.dtype to force it into a dtype object.
-                nb_dtype = from_dtype(numpy.dtype(dtype.template.key))
-
-            if isinstance(shape, types.Integer):
-                ndim = 1
-            elif isinstance(shape, types.BaseTuple):
-                ndim = len(shape)
-                if not all(isinstance(s, types.Integer) for s in shape):
-                    # Not all element in shape are integer
-                    return
-            else:
-                return
-
-            return types.Array(dtype=nb_dtype, ndim=ndim, layout='C')
-
-        return typer
-
-
-builtin_global(numpy.empty, types.Function(NdEmpty))
->>>>>>> 18a4972c
 
 @builtin
 class Round(AbstractTemplate):
