from __future__ import absolute_import, print_function

import numpy
import itertools
from .. import types
from .templates import (AttributeTemplate, AbstractTemplate,
                                    Registry, signature)

from ..numpy_support import (ufunc_find_matching_loop,
                             numba_types_to_numpy_letter_types,
                             numpy_letter_types_to_numba_types)

registry = Registry()
builtin_global = registry.register_global
builtin_attr = registry.register_attr

@builtin_attr
class NumpyModuleAttribute(AttributeTemplate):
    # note: many unary ufuncs are added later on, using setattr
    key = types.Module(numpy)


class Numpy_rules_ufunc(AbstractTemplate):
    def generic(self, args, kws):
        assert(self.key.nout == 1) # this function assumes only one output

        if len(args) > self.key.nin:
            # more args than inputs... assume everything is typed :)
            assert(len(args) == self.key.nargs)
            
            return signature(args[-1], *args)

        # else... we must look for the kernel to use, the actual loop that
        # will be used, using NumPy's logic:
        assert(len(args) == self.key.nin)
        base_types = [x.dtype if isinstance(x, types.Array) else x for x in args]
        letter_arg_types = numba_types_to_numpy_letter_types(base_types)

        ufunc_loop = ufunc_find_matching_loop(self.key, letter_arg_types)
        if ufunc_loop is not None:
            # a result was found so...
            array_arg = [isinstance(a, types.Array) for a in args]
            # base out type will be based on the ufunc result type (last letter)
            out = numpy_letter_types_to_numba_types(ufunc_loop[-self.key.nout:])
            if any(array_arg):
                # if any argument was an array, the result will be an array
                ndims = max(*[a.ndim if isinstance(a, types.Array) else 0 for a in args])
                out = [types.Array(x, ndims, 'A') for x in out] 
            out.extend(args)
            return signature(*out)

        # At this point if we don't have a candidate, we are out of luck. NumPy won't know
        # how to eval this!
        raise TypingError("can't resolve ufunc {0} for types {1}".format(key.__name__, args))

    def resolve_power(self, mod):
        return types.Function(Numpy_power)


# list of unary ufuncs to register

_math_operations = [ "add", "subtract", "multiply",
                     "logaddexp", "logaddexp2", "true_divide",
                     "floor_divide", "negative", "power", 
                     "remainder", "fmod", "absolute",
                     "rint", "sign", "conj", "exp", "exp2",
                     "log", "log2", "log10", "expm1", "log1p",
                     "sqrt", "square", "reciprocal",
                     "divide", "mod", "abs" ]

_trigonometric_functions = [ "sin", "cos", "tan", "arcsin",
                             "arccos", "arctan", "arctan2",
                             "hypot", "sinh", "cosh", "tanh",
                             "arcsinh", "arccosh", "arctanh",
                             "deg2rad", "rad2deg", "degrees",
                             "radians" ]

_bit_twiddling_functions = ["bitwise_and", "bitwise_or",
                            "bitwise_xor", "invert", 
                            "left_shift", "right_shift",
                            "bitwise_not" ]

_comparison_functions = [ "greater", "greater_equal", "less",
                          "less_equal", "not_equal", "equal",
                          "logical_and", "logical_or",
                          "logical_xor", "logical_not",
                          "maximum", "minimum", "fmax", "fmin" ]

_floating_functions = [ "isfinite", "isinf", "isnan", "signbit",
                        "copysign", "nextafter", "modf", "ldexp",
                        "frexp", "floor", "ceil", "trunc",
                        "spacing" ]


# This is a set of the ufuncs that are not yet supported by Lowering. In order
# to trigger no-python mode we must not register them until their Lowering is
# implemented.
#
# It also works as a nice TODO list for ufunc support :)
_unsupported = set([ numpy.square, numpy.spacing, numpy.signbit,
                     numpy.rint, numpy.right_shift, numpy.remainder, numpy.reciprocal,
                     numpy.radians, numpy.not_equal, numpy.minimum, numpy.maximum,
                     numpy.logical_xor, numpy.logical_or, numpy.logical_not,
                     numpy.logical_and, numpy.logaddexp, numpy.logaddexp2,  numpy.less,
                     numpy.less_equal, numpy.left_shift, numpy.isnan, numpy.isinf,
                     numpy.isfinite, numpy.invert, numpy.hypot, numpy.greater,
                     numpy.greater_equal, numpy.fmod, numpy.fmin, numpy.fmax,
                     numpy.floor_divide, numpy.equal, numpy.degrees, numpy.copysign,
                     numpy.reciprocal, numpy.conjugate, numpy.bitwise_xor,
                     numpy.bitwise_or, numpy.bitwise_and, numpy.abs ])

# a list of ufuncs that are in fact aliases of other ufuncs. They need to insert the
# resolve method, but not register the ufunc itself
_aliases = set(["bitwise_not", "mod", "abs"])

#in python3 numpy.divide is mapped to numpy.true_divide
if numpy.divide == numpy.true_divide:
    _aliases.add("divide")



def _numpy_ufunc(name):
    the_key = eval("numpy."+name) # obtain the appropriate symbol for the key.
    class typing_class(Numpy_rules_ufunc):
        key = the_key

    typing_class.__name__ = "resolve_{0}".format(name)
    # Add the resolve method to NumpyModuleAttribute
    setattr(NumpyModuleAttribute, "resolve_"+name, lambda s, m: types.Function(typing_class))
<<<<<<< HEAD
    builtin_global(the_key, types.Function(typing_class))


# list of unary ufuncs to register
_autoregister_unary_ufuncs = [
    "sin", "cos", "tan", "arcsin", "arccos", "arctan",
    "sinh", "cosh", "tanh", "arcsinh", "arccosh", "arctanh",
    "exp", "exp2", "expm1",
    "log", "log2", "log10", "log1p",
    "absolute", "negative", "floor", "ceil", "trunc", "sign",
    "sqrt",
    "deg2rad", "rad2deg", "rint", "fabs"]
for func in _autoregister_unary_ufuncs:
    _numpy_unary_ufunc(func)
del(_autoregister_unary_ufuncs)


class Numpy_binary_ufunc(AbstractTemplate):
    def generic(self, args, kws):
        assert not kws
        nargs = len(args)
        if nargs == 3:
            [inp1, inp2, out] = args
            if isinstance(out, types.Array) and \
                    (isinstance(inp1, types.Array) or inp1 in types.number_domain) or \
                    (isinstance(inp2, types.Array) or inp2 in types.number_domain):
                return signature(out, inp1, inp2, out)
        elif nargs == 2:
            [inp1, inp2] = args
            if inp1 in types.number_domain and inp2 in types.number_domain:
                if hasattr(self, "scalar_out_type"):
                    return signature(self.scalar_out_type, inp1, inp2)
                else:
                    return signature(inp1, inp1, inp2)


class Numpy_add(Numpy_binary_ufunc):
    key = numpy.add


class Numpy_subtract(Numpy_binary_ufunc):
    key = numpy.subtract


class Numpy_multiply(Numpy_binary_ufunc):
    key = numpy.multiply

=======
>>>>>>> 32db6062

    if not name in _aliases:
        builtin_global(the_key, types.Function(typing_class))


for func in itertools.chain(_math_operations, _trigonometric_functions,
                            _bit_twiddling_functions, _comparison_functions,
                            _floating_functions):
    if not getattr(numpy, func) in _unsupported:
        _numpy_ufunc(func)

class Numpy_power(Numpy_binary_ufunc):
    key = numpy.power


<<<<<<< HEAD
builtin_global(numpy, types.Module(numpy))
builtin_global(numpy.arctan2, types.Function(Numpy_arctan2))
builtin_global(numpy.add, types.Function(Numpy_add))
builtin_global(numpy.subtract, types.Function(Numpy_subtract))
builtin_global(numpy.multiply, types.Function(Numpy_multiply))
builtin_global(numpy.divide, types.Function(Numpy_divide))
builtin_global(numpy.power, types.Function(Numpy_power))
=======
del _math_operations, _trigonometric_functions, _bit_twiddling_functions
del _comparison_functions, _floating_functions, _unsupported
del _aliases, _numpy_ufunc
>>>>>>> 32db6062

builtin_global(numpy, types.Module(numpy))<|MERGE_RESOLUTION|>--- conflicted
+++ resolved
@@ -52,9 +52,6 @@
         # At this point if we don't have a candidate, we are out of luck. NumPy won't know
         # how to eval this!
         raise TypingError("can't resolve ufunc {0} for types {1}".format(key.__name__, args))
-
-    def resolve_power(self, mod):
-        return types.Function(Numpy_power)
 
 
 # list of unary ufuncs to register
@@ -127,9 +124,9 @@
     typing_class.__name__ = "resolve_{0}".format(name)
     # Add the resolve method to NumpyModuleAttribute
     setattr(NumpyModuleAttribute, "resolve_"+name, lambda s, m: types.Function(typing_class))
-<<<<<<< HEAD
-    builtin_global(the_key, types.Function(typing_class))
 
+    if not name in _aliases:
+        builtin_global(the_key, types.Function(typing_class))
 
 # list of unary ufuncs to register
 _autoregister_unary_ufuncs = [
@@ -163,47 +160,15 @@
                 else:
                     return signature(inp1, inp1, inp2)
 
-
-class Numpy_add(Numpy_binary_ufunc):
-    key = numpy.add
-
-
-class Numpy_subtract(Numpy_binary_ufunc):
-    key = numpy.subtract
-
-
-class Numpy_multiply(Numpy_binary_ufunc):
-    key = numpy.multiply
-
-=======
->>>>>>> 32db6062
-
-    if not name in _aliases:
-        builtin_global(the_key, types.Function(typing_class))
-
-
 for func in itertools.chain(_math_operations, _trigonometric_functions,
                             _bit_twiddling_functions, _comparison_functions,
                             _floating_functions):
     if not getattr(numpy, func) in _unsupported:
         _numpy_ufunc(func)
 
-class Numpy_power(Numpy_binary_ufunc):
-    key = numpy.power
 
-
-<<<<<<< HEAD
-builtin_global(numpy, types.Module(numpy))
-builtin_global(numpy.arctan2, types.Function(Numpy_arctan2))
-builtin_global(numpy.add, types.Function(Numpy_add))
-builtin_global(numpy.subtract, types.Function(Numpy_subtract))
-builtin_global(numpy.multiply, types.Function(Numpy_multiply))
-builtin_global(numpy.divide, types.Function(Numpy_divide))
-builtin_global(numpy.power, types.Function(Numpy_power))
-=======
 del _math_operations, _trigonometric_functions, _bit_twiddling_functions
 del _comparison_functions, _floating_functions, _unsupported
 del _aliases, _numpy_ufunc
->>>>>>> 32db6062
 
 builtin_global(numpy, types.Module(numpy))