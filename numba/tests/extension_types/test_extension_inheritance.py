--- conflicted
+++ resolved
@@ -1,38 +1,8 @@
 """
-<<<<<<< HEAD
 Test Python- and Numba-level inheritance.
 """
 
-=======
-Test Python-level inheritance
-
->>> Base(10.0)
-Base(10.0)
->>> Derived(20.0)
-Derived(20.0)
-
->>> Base(10.0).py_method()
-10.0
->>> Derived(10.0).py_method()
-10.0
->>> Base(4.0).method()
-4.0
->>> Base(4.0).getvalue()
-4.0
-
->>> Derived(4.0).method()
-8.0
->>> Derived(4.0).getvalue()
-8.0
->>> obj = Derived(4.0)
->>> obj.value2 = 3.0
->>> obj.method()
-12.0
-"""
-
-import sys
 import numba
->>>>>>> 6e1fbd3c
 from numba import *
 from numba.tests.test_support import parametrize, main
 
@@ -143,10 +113,5 @@
 
 
 if __name__ == '__main__':
-<<<<<<< HEAD
     # test_baseclass(autojit)
-    main()
-=======
-    import numba
-    numba.testmod()
->>>>>>> 6e1fbd3c
+    main()