# Tests numpy methods of <class 'function'>
from __future__ import print_function, absolute_import, division

import itertools
import math
import sys
from functools import partial

import numpy as np

from numba import unittest_support as unittest
from numba.compiler import compile_isolated, Flags, utils
from numba import jit, typeof, types
from numba.numpy_support import version as np_version
from numba.errors import TypingError
from .support import TestCase, CompilationCache, MemoryLeakMixin
from .matmul_usecase import needs_blas

no_pyobj_flags = Flags()
no_pyobj_flags.set("nrt")


def sinc(x):
    return np.sinc(x)

def angle1(x):
    return np.angle(x)

def angle2(x, deg):
    return np.angle(x, deg)

def diff1(a):
    return np.diff(a)

def diff2(a, n):
    return np.diff(a, n)

def bincount1(a):
    return np.bincount(a)

def bincount2(a, w):
    return np.bincount(a, weights=w)

def searchsorted(a, v):
    return np.searchsorted(a, v)

def searchsorted_left(a, v):
    return np.searchsorted(a, v, side='left')

def searchsorted_right(a, v):
    return np.searchsorted(a, v, side='right')

def digitize(*args):
    return np.digitize(*args)

def histogram(*args):
    return np.histogram(*args)

def machar(*args):
    return np.MachAr()

def iinfo(*args):
    return np.iinfo(*args)

def finfo(*args):
    return np.finfo(*args)

def finfo_machar(*args):
    return np.finfo(*args).machar

def correlate(a, v):
    return np.correlate(a, v)

def convolve(a, v):
    return np.convolve(a, v)

def tri_n(N):
    return np.tri(N)

def tri_n_m(N, M=None):
    return np.tri(N, M)

def tri_n_k(N, k=0):
    return np.tri(N, k)

def tri_n_m_k(N, M=None, k=0):
    return np.tri(N, M, k)

def tril_m(m):
    return np.tril(m)

def tril_m_k(m, k=0):
    return np.tril(m, k)

def triu_m(m):
    return np.triu(m)

def triu_m_k(m, k=0):
    return np.triu(m, k)

def vander(x, N=None, increasing=False):
    return np.vander(x, N, increasing)

def partition(a, kth):
    return np.partition(a, kth)

def cov(m, y=None, rowvar=True, bias=False, ddof=None):
    return np.cov(m, y, rowvar, bias, ddof)

def corrcoef(x, y=None, rowvar=True):
    return np.corrcoef(x, y, rowvar)

def ediff1d(ary, to_end=None, to_begin=None):
    return np.ediff1d(ary, to_end, to_begin)

def roll(a, shift):
    return np.roll(a, shift)

def asarray(a):
    return np.asarray(a)

def asarray_kws(a, dtype):
    return np.asarray(a, dtype=dtype)

def extract(condition, arr):
    return np.extract(condition, arr)

def np_trapz(y):
    return np.trapz(y)

def np_trapz_x(y, x):
    return np.trapz(y, x)

def np_trapz_dx(y, dx):
    return np.trapz(y, dx=dx)

def np_trapz_x_dx(y, x, dx):
    return np.trapz(y, x, dx)

def interp(x, xp, fp):
    return np.interp(x, xp, fp)


class TestNPFunctions(MemoryLeakMixin, TestCase):
    """
    Tests for various Numpy functions.
    """

    def setUp(self):
        super(TestNPFunctions, self).setUp()
        self.ccache = CompilationCache()
        self.rnd = np.random.RandomState(42)

    def run_unary(self, pyfunc, x_types, x_values, flags=no_pyobj_flags,
                  func_extra_types=None, func_extra_args=None,
                  ignore_sign_on_zero=False, abs_tol=None, **kwargs):
        """
        Runs tests for a unary function operating in the numerical real space.

        Parameters
        ----------
        pyfunc : a python function definition holding that calls the numpy
                 functions to be tested.
        x_types: the types of the values being tested, see numba.types
        x_values: the numerical values of the values to be tested
        flags: flags to pass to the CompilationCache::ccache::compile function
        func_extra_types: the types of additional arguments to the numpy
                          function
        func_extra_args:  additional arguments to the numpy function
        ignore_sign_on_zero: boolean as to whether to allow zero values
        with incorrect signs to be considered equal
        prec: the required precision match, see assertPreciseEqual

        Notes:
        ------
        x_types and x_values must have the same length

        """
        for tx, vx in zip(x_types, x_values):
            if func_extra_args is None:
                func_extra_types = func_extra_args = [()]
            for xtypes, xargs in zip(func_extra_types, func_extra_args):
                cr = self.ccache.compile(pyfunc, (tx,) + xtypes,
                                         flags=flags)
                cfunc = cr.entry_point
                got = cfunc(vx, *xargs)
                expected = pyfunc(vx, *xargs)
                try:
                    scalty = tx.dtype
                except AttributeError:
                    scalty = tx
                prec = ('single'
                        if scalty in (types.float32, types.complex64)
                        else 'double')
                msg = 'for input %r with prec %r' % (vx, prec)
                self.assertPreciseEqual(got, expected,
                                        prec=prec,
                                        msg=msg,
                                        ignore_sign_on_zero=
                                        ignore_sign_on_zero,
                                        abs_tol=abs_tol, **kwargs)

    def test_sinc(self):
        """
        Tests the sinc() function.
        This test is purely to assert numerical computations are correct.
        """

        # Ignore sign of zeros, this will need masking depending on numpy
        # version once the fix to numpy complex division is in upstream
        # See: https://github.com/numpy/numpy/pull/6699
        isoz = True

        # Testing sinc(1.) leads to sin(pi)/pi, which is below machine
        # precision in practice on most machines. Small floating point
        # differences in sin() etc. may lead to large differences in the result
        # that are at a range that is inaccessible using standard width
        # floating point representations.
        # e.g. Assume float64 type.
        # sin(pi) ~= 1e-16, but should be zero
        # sin(pi)/pi ~= 1e-17, should be zero, error carried from above
        # float64 has log10(2^53)~=15.9 digits of precision and the magnitude
        # change in the alg is > 16  digits (1.0...0 -> 0.0...0),
        # so comparison via ULP is invalid.
        # We therefore opt to assume that values under machine precision are
        # equal in this case.
        tol = "eps"

        pyfunc = sinc

        def check(x_types, x_values, **kwargs):
            self.run_unary(pyfunc, x_types, x_values,
                                ignore_sign_on_zero=isoz, abs_tol=tol,
                                **kwargs)

        # real domain scalar context
        x_values = [1., -1., 0.0, -0.0, 0.5, -0.5, 5, -5, 5e-21, -5e-21]
        x_types = [types.float32, types.float64] * (len(x_values) // 2)
        check(x_types, x_values)

        # real domain vector context
        x_values = [np.array(x_values, dtype=np.float64)]
        x_types = [typeof(v) for v in x_values]
        check(x_types, x_values)

        # complex domain scalar context
        x_values = [1.+0j, -1+0j, 0.0+0.0j, -0.0+0.0j, 0+1j, 0-1j, 0.5+0.0j,
                    -0.5+0.0j, 0.5+0.5j, -0.5-0.5j, 5+5j, -5-5j,
                    # the following are to test sin(x)/x for small x
                    5e-21+0j, -5e-21+0j, 5e-21j, +(0-5e-21j)
                    ]
        x_types = [types.complex64, types.complex128] * (len(x_values) // 2)
        check(x_types, x_values, ulps=2)

        # complex domain vector context
        x_values = [np.array(x_values, dtype=np.complex128)]
        x_types = [typeof(v) for v in x_values]
        check(x_types, x_values, ulps=2)

    def test_angle(self, flags=no_pyobj_flags):
        """
        Tests the angle() function.
        This test is purely to assert numerical computations are correct.
        """
        pyfunc1 = angle1
        pyfunc2 = angle2

        def check(x_types, x_values):
            # angle(x)
            self.run_unary(pyfunc1, x_types, x_values)
            # angle(x, deg)
            xtra_values = [(True,), (False,)]
            xtra_types = [(types.bool_,)] * len(xtra_values)
            self.run_unary(pyfunc2, x_types, x_values,
                           func_extra_types=xtra_types,
                           func_extra_args=xtra_values,)

        # real domain scalar context
        x_values = [1., -1., 0.0, -0.0, 0.5, -0.5, 5, -5]
        x_types = [types.float32, types.float64] * (len(x_values) // 2 + 1)
        check(x_types, x_values)

        # real domain vector context
        x_values = [np.array(x_values, dtype=np.float64)]
        x_types = [typeof(v) for v in x_values]
        check(x_types, x_values)

        # complex domain scalar context
        x_values = [1.+0j, -1+0j, 0.0+0.0j, -0.0+0.0j, 1j, -1j, 0.5+0.0j,
                    -0.5+0.0j, 0.5+0.5j, -0.5-0.5j, 5+5j, -5-5j]
        x_types = [types.complex64, types.complex128] * (len(x_values) // 2 + 1)
        check(x_types, x_values)

        # complex domain vector context
        x_values = np.array(x_values)
        x_types = [types.complex64, types.complex128]
        check(x_types, x_values)

    def diff_arrays(self):
        """
        Some test arrays for np.diff()
        """
        a = np.arange(12) ** 3
        yield a
        b = a.reshape((3, 4))
        yield b
        c = np.arange(24).reshape((3, 2, 4)) ** 3
        yield c

    def test_diff1(self):
        pyfunc = diff1
        cfunc = jit(nopython=True)(pyfunc)
        for arr in self.diff_arrays():
            expected = pyfunc(arr)
            got = cfunc(arr)
            self.assertPreciseEqual(expected, got)

        # 0-dim array
        a = np.array(42)
        with self.assertTypingError():
            cfunc(a)

    def test_diff2(self):
        pyfunc = diff2
        cfunc = jit(nopython=True)(pyfunc)
        for arr in self.diff_arrays():
            size = arr.shape[-1]
            for n in (0, 1, 2, 3, size - 1, size, size + 1, 421):
                expected = pyfunc(arr, n)
                got = cfunc(arr, n)
                self.assertPreciseEqual(expected, got)

    def test_diff2_exceptions(self):
        pyfunc = diff2
        cfunc = jit(nopython=True)(pyfunc)

        # Exceptions leak references
        self.disable_leak_check()

        # 0-dim array
        arr = np.array(42)
        with self.assertTypingError():
            cfunc(arr, 1)

        # Invalid `n`
        arr = np.arange(10)
        for n in (-1, -2, -42):
            with self.assertRaises(ValueError) as raises:
                cfunc(arr, n)
            self.assertIn("order must be non-negative", str(raises.exception))

    def bincount_sequences(self):
        """
        Some test sequences for np.bincount()
        """
        a = [1, 2, 5, 2, 3, 20]
        b = np.array([5, 8, 42, 5])
        c = self.rnd.randint(0, 100, size=300).astype(np.int8)
        return (a, b, c)

    def test_bincount1(self):
        pyfunc = bincount1
        cfunc = jit(nopython=True)(pyfunc)
        for seq in self.bincount_sequences():
            expected = pyfunc(seq)
            got = cfunc(seq)
            self.assertPreciseEqual(expected, got)

    def test_bincount1_exceptions(self):
        pyfunc = bincount1
        cfunc = jit(nopython=True)(pyfunc)

        # Exceptions leak references
        self.disable_leak_check()

        # Negative input
        with self.assertRaises(ValueError) as raises:
            cfunc([2, -1])
        self.assertIn("first argument must be non-negative",
                      str(raises.exception))

    def test_bincount2(self):
        pyfunc = bincount2
        cfunc = jit(nopython=True)(pyfunc)
        for seq in self.bincount_sequences():
            w = [math.sqrt(x) - 2 for x in seq]
            # weights as list, then array
            for weights in (w, np.array(w)):
                expected = pyfunc(seq, weights)
                got = cfunc(seq, weights)
                self.assertPreciseEqual(expected, got)

    def test_bincount2_exceptions(self):
        pyfunc = bincount2
        cfunc = jit(nopython=True)(pyfunc)

        # Exceptions leak references
        self.disable_leak_check()

        # Negative input
        with self.assertRaises(ValueError) as raises:
            cfunc([2, -1], [0, 0])
        self.assertIn("first argument must be non-negative",
                      str(raises.exception))

        # Mismatching input sizes
        with self.assertRaises(ValueError) as raises:
            cfunc([2, -1], [0])
        self.assertIn("weights and list don't have the same length",
                      str(raises.exception))

    def test_searchsorted(self):
        pyfunc = searchsorted
        cfunc = jit(nopython=True)(pyfunc)

        pyfunc_left = searchsorted_left
        cfunc_left = jit(nopython=True)(pyfunc_left)

        pyfunc_right = searchsorted_right
        cfunc_right = jit(nopython=True)(pyfunc_right)

        def check(a, v):
            expected = pyfunc(a, v)
            got = cfunc(a, v)
            self.assertPreciseEqual(expected, got)

            expected = pyfunc_left(a, v)
            got = cfunc_left(a, v)
            self.assertPreciseEqual(expected, got)

            expected = pyfunc_right(a, v)
            got = cfunc_right(a, v)
            self.assertPreciseEqual(expected, got)

        # First with integer values (no NaNs)
        bins = np.arange(5) ** 2
        values = np.arange(20) - 1

        for a in (bins, list(bins)):
            # Scalar values
            for v in values:
                check(a, v)
            # Array values
            for v in (values, values.reshape((4, 5))):
                check(a, v)
            # Sequence values
            check(a, list(values))

        # Second with float values (including NaNs)
        bins = np.float64(list(bins) + [float('nan')] * 7) / 2.0
        values = np.arange(20) - 0.5

        for a in (bins, list(bins)):
            # Scalar values
            for v in values:
                check(a, v)
            # Array values
            for v in (values, values.reshape((4, 5))):
                check(a, v)
            # Sequence values
            check(a, list(values))

        # nonsense value for 'side' raises TypingError
        def bad_side(a, v):
            return np.searchsorted(a, v, side='nonsense')
        cfunc = jit(nopython=True)(bad_side)
        with self.assertTypingError():
            cfunc([1,2], 1)

        # non-constant value for 'side' raises TypingError
        def nonconst_side(a, v, side='left'):
            return np.searchsorted(a, v, side=side)
        cfunc = jit(nopython=True)(nonconst_side)
        with self.assertTypingError():
            cfunc([1,2], 1, side='right')

    def test_digitize(self):
        pyfunc = digitize
        cfunc = jit(nopython=True)(pyfunc)

        def check(*args):
            expected = pyfunc(*args)
            got = cfunc(*args)
            self.assertPreciseEqual(expected, got)

        values = np.float64((0, 0.99, 1, 4.4, 4.5, 7, 8, 9, 9.5,
                             float('inf'), float('-inf'), float('nan')))
        assert len(values) == 12
        self.rnd.shuffle(values)

        bins1 = np.float64([1, 3, 4.5, 8])
        bins2 = np.float64([1, 3, 4.5, 8, float('inf'), float('-inf')])
        bins3 = np.float64([1, 3, 4.5, 8, float('inf'), float('-inf')]
                           + [float('nan')] * 10)
        if np_version >= (1, 10):
            all_bins = [bins1, bins2, bins3]
            xs = [values, values.reshape((3, 4))]
        else:
            # Numpy < 1.10 had trouble with NaNs and N-d arrays
            all_bins = [bins1, bins2]
            xs = [values]

        # 2-ary digitize()
        for bins in all_bins:
            bins.sort()
            for x in xs:
                check(x, bins)
                check(x, bins[::-1])

        # 3-ary digitize()
        for bins in all_bins:
            bins.sort()
            for right in (True, False):
                check(values, bins, right)
                check(values, bins[::-1], right)

        # Sequence input
        check(list(values), bins1)

    def test_histogram(self):
        pyfunc = histogram
        cfunc = jit(nopython=True)(pyfunc)

        def check(*args):
            pyhist, pybins = pyfunc(*args)
            chist, cbins = cfunc(*args)
            self.assertPreciseEqual(pyhist, chist)
            # There can be a slight discrepancy in the linspace() result
            # when `bins` is an integer...
            self.assertPreciseEqual(pybins, cbins, prec='double', ulps=2)

        def check_values(values):
            # Explicit bins array
            # (note Numpy seems to not support NaN bins)
            bins = np.float64([1, 3, 4.5, 8])
            check(values, bins)
            check(values.reshape((3, 4)), bins)

            # Explicit number of bins
            check(values, 7)

            # Explicit number of bins and bins range
            check(values, 7, (1.0, 13.5))

            # Implicit bins=10
            check(values)

        values = np.float64((0, 0.99, 1, 4.4, 4.5, 7, 8,
                             9, 9.5, 42.5, -1.0, -0.0))
        assert len(values) == 12
        self.rnd.shuffle(values)

        check_values(values)

    def _test_correlate_convolve(self, pyfunc):
        cfunc = jit(nopython=True)(pyfunc)
        # only 1d arrays are accepted, test varying lengths
        # and varying dtype
        lengths = (1, 2, 3, 7)
        dts = [np.int8, np.int32, np.int64, np.float32, np.float64,
               np.complex64, np.complex128]

        for dt1, dt2, n, m in itertools.product(dts, dts, lengths, lengths):
            a = np.arange(n, dtype=dt1)
            v = np.arange(m, dtype=dt2)

            if np.issubdtype(dt1, np.complexfloating):
                a = (a + 1j * a).astype(dt1)
            if np.issubdtype(dt2, np.complexfloating):
                v = (v + 1j * v).astype(dt2)

            expected = pyfunc(a, v)
            got = cfunc(a, v)
            self.assertPreciseEqual(expected, got)

        _a = np.arange(12).reshape(4, 3)
        _b = np.arange(12)
        for x, y in [(_a, _b), (_b, _a)]:
            with self.assertRaises(TypingError) as raises:
                cfunc(x, y)
            msg = 'only supported on 1D arrays'
            self.assertIn(msg, str(raises.exception))

    def test_correlate(self):
        self._test_correlate_convolve(correlate)
        # correlate supports 0 dimension arrays
        _a = np.ones(shape=(0,))
        _b = np.arange(5)
        cfunc = jit(nopython=True)(correlate)
        for x, y in [(_a, _b), (_b, _a), (_a, _a)]:
            expected = correlate(x, y)
            got = cfunc(x, y)
            self.assertPreciseEqual(expected, got)

    def test_convolve(self):
        self._test_correlate_convolve(convolve)

    def test_convolve_exceptions(self):
        # Exceptions leak references
        self.disable_leak_check()

        # convolve raises if either array has a 0 dimension
        _a = np.ones(shape=(0,))
        _b = np.arange(5)
        cfunc = jit(nopython=True)(convolve)
        for x, y in [(_a, _b), (_b, _a)]:
            with self.assertRaises(ValueError) as raises:
                cfunc(x, y)
            if len(x) == 0:
                self.assertIn("'a' cannot be empty", str(raises.exception))
            else:
                self.assertIn("'v' cannot be empty", str(raises.exception))

    def _check_output(self, pyfunc, cfunc, params, abs_tol=None):
        expected = pyfunc(**params)
        got = cfunc(**params)
        self.assertPreciseEqual(expected, got, abs_tol=abs_tol)

    def test_vander_basic(self):
        pyfunc = vander
        cfunc = jit(nopython=True)(pyfunc)
        _check_output = partial(self._check_output, pyfunc, cfunc)

        def _check(x):
            n_choices = [None, 0, 1, 2, 3, 4]
            increasing_choices = [True, False]

            # N and increasing defaulted
            params = {'x': x}
            _check_output(params)

            # N provided and increasing defaulted
            for n in n_choices:
                params = {'x': x, 'N': n}
                _check_output(params)

            # increasing provided and N defaulted:
            for increasing in increasing_choices:
                params = {'x': x, 'increasing': increasing}
                _check_output(params)

            # both n and increasing supplied
            for n in n_choices:
                for increasing in increasing_choices:
                    params = {'x': x, 'N': n, 'increasing': increasing}
                    _check_output(params)

        _check(np.array([1, 2, 3, 5]))
        _check(np.arange(7) - 10.5)
        _check(np.linspace(3, 10, 5))
        _check(np.array([1.2, np.nan, np.inf, -np.inf]))
        _check(np.array([]))
        _check(np.arange(-5, 5) - 0.3)

        # # boolean array
        _check(np.array([True] * 5 + [False] * 4))

        # cycle through dtypes to check type promotion a la numpy
        for dtype in np.int32, np.int64, np.float32, np.float64:
            _check(np.arange(10, dtype=dtype))

        # non array inputs
        _check([0, 1, 2, 3])
        _check((4, 5, 6, 7))
        _check((0.0, 1.0, 2.0))
        _check(())

        # edge cases
        _check((3, 4.444, 3.142))
        _check((True, False, 4))

    def test_vander_exceptions(self):
        pyfunc = vander
        cfunc = jit(nopython=True)(pyfunc)

        # Exceptions leak references
        self.disable_leak_check()

        x = np.arange(5) - 0.5

        def _check_n(N):
            with self.assertTypingError() as raises:
                cfunc(x, N=N)
            assert "Second argument N must be None or an integer" in str(raises.exception)

        for N in 1.1, True, np.inf, [1, 2]:
            _check_n(N)

        with self.assertRaises(ValueError) as raises:
            cfunc(x, N=-1)
        assert "Negative dimensions are not allowed" in str(raises.exception)

        def _check_1d(x):
            with self.assertRaises(ValueError) as raises:
                cfunc(x)
            self.assertEqual("x must be a one-dimensional array or sequence.", str(raises.exception))

        x = np.arange(27).reshape((3, 3, 3))
        _check_1d(x)

        x = ((2, 3), (4, 5))
        _check_1d(x)

    def test_tri_n_basic(self):
        pyfunc = tri_n
        cfunc = jit(nopython=True)(pyfunc)
        _check = partial(self._check_output, pyfunc, cfunc)

        def n_variations():
            return np.arange(-4, 8)  # number of rows

        # N supplied, M and k defaulted
        for n in n_variations():
            params = {'N': n}
            _check(params)

    def test_tri_n_m_basic(self):
        pyfunc = tri_n_m
        cfunc = jit(nopython=True)(pyfunc)
        _check = partial(self._check_output, pyfunc, cfunc)

        def n_variations():
            return np.arange(-4, 8)  # number of rows

        def m_variations():
            return itertools.chain.from_iterable(([None], range(-5, 9)))  # number of columns

        # N supplied, M and k defaulted
        for n in n_variations():
            params = {'N': n}
            _check(params)

        # N and M supplied, k defaulted
        for n in n_variations():
            for m in m_variations():
                params = {'N': n, 'M': m}
                _check(params)

    def test_tri_n_k_basic(self):
        pyfunc = tri_n_k
        cfunc = jit(nopython=True)(pyfunc)
        _check = partial(self._check_output, pyfunc, cfunc)

        def n_variations():
            return np.arange(-4, 8)  # number of rows

        def k_variations():
            return np.arange(-10, 10)  # offset

        # N supplied, M and k defaulted
        for n in n_variations():
            params = {'N': n}
            _check(params)

        # N and k supplied, M defaulted
        for n in n_variations():
            for k in k_variations():
                params = {'N': n, 'k': k}
                _check(params)

    def test_tri_n_m_k_basic(self):
        pyfunc = tri_n_m_k
        cfunc = jit(nopython=True)(pyfunc)
        _check = partial(self._check_output, pyfunc, cfunc)

        def n_variations():
            return np.arange(-4, 8)  # number of rows

        def m_variations():
            return itertools.chain.from_iterable(([None], range(-5, 9)))  # number of columns

        def k_variations():
            return np.arange(-10, 10)  # offset

        # N supplied, M and k defaulted
        for n in n_variations():
            params = {'N': n}
            _check(params)

        # N and M supplied, k defaulted
        for n in n_variations():
            for m in m_variations():
                params = {'N': n, 'M': m}
                _check(params)

        # N and k supplied, M defaulted
        for n in n_variations():
            for k in k_variations():
                params = {'N': n, 'k': k}
                _check(params)

        # N, M and k supplied
        for n in n_variations():
            for k in k_variations():
                for m in m_variations():
                    params = {'N': n, 'M': m, 'k': k}
                    _check(params)

    def test_tri_exceptions(self):
        pyfunc = tri_n_m_k
        cfunc = jit(nopython=True)(pyfunc)

        # Exceptions leak references
        self.disable_leak_check()

        def _check(k):
            with self.assertTypingError() as raises:
                cfunc(5, 6, k=k)
            assert "k must be an integer" in str(raises.exception)

        for k in 1.5, True, np.inf, [1, 2]:
            _check(k)

    def _triangular_matrix_tests_m(self, pyfunc):
        cfunc = jit(nopython=True)(pyfunc)

        def _check(arr):
            expected = pyfunc(arr)
            got = cfunc(arr)
            # TODO: Contiguity of result not consistent with numpy
            self.assertEqual(got.dtype, expected.dtype)
            np.testing.assert_array_equal(got, expected)

        return self._triangular_matrix_tests_inner(self, pyfunc, _check)

    def _triangular_matrix_tests_m_k(self, pyfunc):
        cfunc = jit(nopython=True)(pyfunc)

        def _check(arr):
            for k in itertools.chain.from_iterable(([None], range(-10, 10))):
                if k is None:
                    params = {}
                else:
                    params = {'k': k}
                expected = pyfunc(arr, **params)
                got = cfunc(arr, **params)
                # TODO: Contiguity of result not consistent with numpy
                self.assertEqual(got.dtype, expected.dtype)
                np.testing.assert_array_equal(got, expected)

        return self._triangular_matrix_tests_inner(self, pyfunc, _check)

    @staticmethod
    def _triangular_matrix_tests_inner(self, pyfunc, _check):

        def check_odd(a):
            _check(a)
            a = a.reshape((9, 7))
            _check(a)
            a = a.reshape((7, 1, 3, 3))
            _check(a)
            _check(a.T)

        def check_even(a):
            _check(a)
            a = a.reshape((4, 16))
            _check(a)
            a = a.reshape((4, 2, 2, 4))
            _check(a)
            _check(a.T)

        check_odd(np.arange(63) + 10.5)
        check_even(np.arange(64) - 10.5)

        # edge cases
        _check(np.arange(360).reshape(3, 4, 5, 6))
        _check(np.array([]))
        _check(np.arange(9).reshape((3, 3))[::-1])
        _check(np.arange(9).reshape((3, 3), order='F'))

        arr = (np.arange(64) - 10.5).reshape((4, 2, 2, 4))
        _check(arr)
        _check(np.asfortranarray(arr))

    def _triangular_matrix_exceptions(self, pyfunc):
        cfunc = jit(nopython=True)(pyfunc)

        # Exceptions leak references
        self.disable_leak_check()

        a = np.ones((5, 6))
        with self.assertTypingError() as raises:
            cfunc(a, k=1.5)
        assert "k must be an integer" in str(raises.exception)

    def test_tril_basic(self):
        self._triangular_matrix_tests_m(tril_m)
        self._triangular_matrix_tests_m_k(tril_m_k)

    def test_tril_exceptions(self):
        self._triangular_matrix_exceptions(tril_m_k)

    def test_triu_basic(self):
        self._triangular_matrix_tests_m(triu_m)
        self._triangular_matrix_tests_m_k(triu_m_k)

    def test_triu_exceptions(self):
        self._triangular_matrix_exceptions(triu_m_k)

    def partition_sanity_check(self, pyfunc, cfunc, a, kth):
        # as NumPy uses a different algorithm, we do not expect to match outputs exactly...
        expected = pyfunc(a, kth)
        got = cfunc(a, kth)

        # ... but we do expect the unordered collection of elements up to kth to tie out
        self.assertPreciseEqual(np.unique(expected[:kth]), np.unique(got[:kth]))

        # ... likewise the unordered collection of elements from kth onwards
        self.assertPreciseEqual(np.unique(expected[kth:]), np.unique(got[kth:]))

    def test_partition_fuzz(self):
        # inspired by the test of the same name in:
        # https://github.com/numpy/numpy/blob/043a840/numpy/core/tests/test_multiarray.py
        pyfunc = partition
        cfunc = jit(nopython=True)(pyfunc)

        for j in range(10, 30):
            for i in range(1, j - 2):
                d = np.arange(j)
                self.rnd.shuffle(d)
                d = d % self.rnd.randint(2, 30)
                idx = self.rnd.randint(d.size)
                kth = [0, idx, i, i + 1, -idx, -i]  # include some negative kth's
                tgt = np.sort(d)[kth]
                self.assertPreciseEqual(cfunc(d, kth)[kth], tgt)  # a -> array
                self.assertPreciseEqual(cfunc(d.tolist(), kth)[kth], tgt)  # a -> list
                self.assertPreciseEqual(cfunc(tuple(d.tolist()), kth)[kth], tgt)  # a -> tuple

                for k in kth:
                    self.partition_sanity_check(pyfunc, cfunc, d, k)

    def test_partition_exception_out_of_range(self):
        # inspired by the test of the same name in:
        # https://github.com/numpy/numpy/blob/043a840/numpy/core/tests/test_multiarray.py
        pyfunc = partition
        cfunc = jit(nopython=True)(pyfunc)

        # Exceptions leak references
        self.disable_leak_check()

        # Test out of range values in kth raise an error
        a = np.arange(10)

        def _check(a, kth):
            with self.assertRaises(ValueError) as e:
                cfunc(a, kth)
            assert str(e.exception) == "kth out of bounds"

        _check(a, 10)
        _check(a, -11)
        _check(a, (3, 30))

    def test_partition_exception_non_integer_kth(self):
        # inspired by the test of the same name in:
        # https://github.com/numpy/numpy/blob/043a840/numpy/core/tests/test_multiarray.py
        pyfunc = partition
        cfunc = jit(nopython=True)(pyfunc)

        # Exceptions leak references
        self.disable_leak_check()

        def _check(a, kth):
            with self.assertTypingError() as raises:
                cfunc(a, kth)
            self.assertIn("Partition index must be integer", str(raises.exception))

        a = np.arange(10)
        _check(a, 9.0)
        _check(a, (3.3, 4.4))
        _check(a, np.array((1, 2, np.nan)))

    def test_partition_exception_a_not_array_like(self):
        pyfunc = partition
        cfunc = jit(nopython=True)(pyfunc)

        # Exceptions leak references
        self.disable_leak_check()

        def _check(a, kth):
            with self.assertTypingError() as raises:
                cfunc(a, kth)
            self.assertIn('The first argument must be an array-like', str(raises.exception))

        _check(4, 0)
        _check('Sausages', 0)

    def test_partition_exception_a_zero_dim(self):
        pyfunc = partition
        cfunc = jit(nopython=True)(pyfunc)

        # Exceptions leak references
        self.disable_leak_check()

        def _check(a, kth):
            with self.assertTypingError() as raises:
                cfunc(a, kth)
            self.assertIn('The first argument must be at least 1-D (found 0-D)', str(raises.exception))

        _check(np.array(1), 0)

    def test_partition_exception_kth_multi_dimensional(self):
        pyfunc = partition
        cfunc = jit(nopython=True)(pyfunc)

        # Exceptions leak references
        self.disable_leak_check()

        def _check(a, kth):
            with self.assertRaises(ValueError) as raises:
                cfunc(a, kth)
            self.assertIn('kth must be scalar or 1-D', str(raises.exception))

        _check(np.arange(10), kth=np.arange(6).reshape(3, 2))

    def test_partition_empty_array(self):
        # inspired by the test of the same name in:
        # https://github.com/numpy/numpy/blob/043a840/numpy/core/tests/test_multiarray.py
        pyfunc = partition
        cfunc = jit(nopython=True)(pyfunc)

        def check(a, kth=0):
            expected = pyfunc(a, kth)
            got = cfunc(a, kth)
            self.assertPreciseEqual(expected, got)

        # check axis handling for multidimensional empty arrays
        a = np.array([])
        a.shape = (3, 2, 1, 0)

        # include this with some other empty data structures
        for arr in a, (), np.array([]):
            check(arr)

    def test_partition_basic(self):
        # inspired by the test of the same name in:
        # https://github.com/numpy/numpy/blob/043a840/numpy/core/tests/test_multiarray.py
        pyfunc = partition
        cfunc = jit(nopython=True)(pyfunc)

        d = np.array([])
        got = cfunc(d, 0)
        self.assertPreciseEqual(d, got)

        d = np.ones(1)
        got = cfunc(d, 0)
        self.assertPreciseEqual(d, got)

        # kth not modified
        kth = np.array([30, 15, 5])
        okth = kth.copy()
        cfunc(np.arange(40), kth)
        self.assertPreciseEqual(kth, okth)

        for r in ([2, 1], [1, 2], [1, 1]):
            d = np.array(r)
            tgt = np.sort(d)
            for k in 0, 1:
                self.assertPreciseEqual(cfunc(d, k)[k], tgt[k])
                self.partition_sanity_check(pyfunc, cfunc, d, k)

        for r in ([3, 2, 1], [1, 2, 3], [2, 1, 3], [2, 3, 1],
                  [1, 1, 1], [1, 2, 2], [2, 2, 1], [1, 2, 1]):
            d = np.array(r)
            tgt = np.sort(d)
            for k in 0, 1, 2:
                self.assertPreciseEqual(cfunc(d, k)[k], tgt[k])
                self.partition_sanity_check(pyfunc, cfunc, d, k)

        d = np.ones(50)
        self.assertPreciseEqual(cfunc(d, 0), d)

        # sorted
        d = np.arange(49)
        for k in 5, 15:
            self.assertEqual(cfunc(d, k)[k], k)
            self.partition_sanity_check(pyfunc, cfunc, d, k)

        # rsorted, with input flavours: array, list and tuple
        d = np.arange(47)[::-1]
        for a in d, d.tolist(), tuple(d.tolist()):
            self.assertEqual(cfunc(a, 6)[6], 6)
            self.assertEqual(cfunc(a, 16)[16], 16)
            self.assertPreciseEqual(cfunc(a, -6), cfunc(a, 41))
            self.assertPreciseEqual(cfunc(a, -16), cfunc(a, 31))
            self.partition_sanity_check(pyfunc, cfunc, d, -16)

        # median of 3 killer, O(n^2) on pure median 3 pivot quickselect
        # exercises the median of median of 5 code used to keep O(n)
        d = np.arange(1000000)
        x = np.roll(d, d.size // 2)
        mid = x.size // 2 + 1
        self.assertEqual(cfunc(x, mid)[mid], mid)
        d = np.arange(1000001)
        x = np.roll(d, d.size // 2 + 1)
        mid = x.size // 2 + 1
        self.assertEqual(cfunc(x, mid)[mid], mid)

        # max
        d = np.ones(10)
        d[1] = 4
        self.assertEqual(cfunc(d, (2, -1))[-1], 4)
        self.assertEqual(cfunc(d, (2, -1))[2], 1)
        d[1] = np.nan
        assert np.isnan(cfunc(d, (2, -1))[-1])

        # equal elements
        d = np.arange(47) % 7
        tgt = np.sort(np.arange(47) % 7)
        self.rnd.shuffle(d)
        for i in range(d.size):
            self.assertEqual(cfunc(d, i)[i], tgt[i])
            self.partition_sanity_check(pyfunc, cfunc, d, i)

        d = np.array([0, 1, 2, 3, 4, 5, 7, 7, 7, 7, 7, 7, 7, 7, 7, 7, 7,
                      7, 7, 7, 7, 7, 9])
        kth = [0, 3, 19, 20]
        self.assertEqual(tuple(cfunc(d, kth)[kth]), (0, 3, 7, 7))

        td = [(dt, s) for dt in [np.int32, np.float32] for s in (9, 16)]
        for dt, s in td:
            d = np.arange(s, dtype=dt)
            self.rnd.shuffle(d)
            d1 = np.tile(np.arange(s, dtype=dt), (4, 1))
            map(self.rnd.shuffle, d1)
            for i in range(d.size):
                p = cfunc(d, i)
                self.assertEqual(p[i], i)
                # all before are smaller
                np.testing.assert_array_less(p[:i], p[i])
                # all after are larger
                np.testing.assert_array_less(p[i], p[i + 1:])
                # sanity check
                self.partition_sanity_check(pyfunc, cfunc, d, i)

    def assert_partitioned(self, pyfunc, cfunc, d, kth):
        prev = 0
        for k in np.sort(kth):
            np.testing.assert_array_less(d[prev:k], d[k], err_msg='kth %d' % k)
            assert (d[k:] >= d[k]).all(), "kth %d, %r not greater equal %d" % (k, d[k:], d[k])
            prev = k + 1
            self.partition_sanity_check(pyfunc, cfunc, d, k)

    def test_partition_iterative(self):
        # inspired by the test of the same name in:
        # https://github.com/numpy/numpy/blob/043a840/numpy/core/tests/test_multiarray.py
        pyfunc = partition
        cfunc = jit(nopython=True)(pyfunc)

        assert_partitioned = partial(self.assert_partitioned, pyfunc, cfunc)

        d = np.array([3, 4, 2, 1])
        p = cfunc(d, (0, 3))
        assert_partitioned(p, (0, 3))
        assert_partitioned(d[np.argpartition(d, (0, 3))], (0, 3))

        self.assertPreciseEqual(p, cfunc(d, (-3, -1)))

        d = np.arange(17)
        self.rnd.shuffle(d)
        self.assertPreciseEqual(np.arange(17), cfunc(d, list(range(d.size))))

        # test unsorted kth
        d = np.arange(17)
        self.rnd.shuffle(d)
        keys = np.array([1, 3, 8, -2])
        self.rnd.shuffle(d)
        p = cfunc(d, keys)
        assert_partitioned(p, keys)
        self.rnd.shuffle(keys)
        self.assertPreciseEqual(cfunc(d, keys), p)

        # equal kth
        d = np.arange(20)[::-1]
        assert_partitioned(cfunc(d, [5] * 4), [5])
        assert_partitioned(cfunc(d, [5] * 4 + [6, 13]), [5] * 4 + [6, 13])

    def test_partition_multi_dim(self):
        pyfunc = partition
        cfunc = jit(nopython=True)(pyfunc)

        def check(a, kth):
            expected = pyfunc(a, kth)
            got = cfunc(a, kth)
            self.assertPreciseEqual(expected[:, :, kth], got[:, :, kth])

            for s in np.ndindex(expected.shape[:-1]):
                self.assertPreciseEqual(np.unique(expected[s][:kth]), np.unique(got[s][:kth]))
                self.assertPreciseEqual(np.unique(expected[s][kth:]), np.unique(got[s][kth:]))

        def a_variations(a):
            yield a
            yield a.T
            yield np.asfortranarray(a)
            yield np.full_like(a, fill_value=np.nan)
            yield np.full_like(a, fill_value=np.inf)
            yield (((1.0, 3.142, -np.inf, 3),),)  # multi-dimensional tuple input

        a = np.linspace(1, 10, 48)
        a[4:7] = np.nan
        a[8] = -np.inf
        a[9] = np.inf
        a = a.reshape((4, 3, 4))

        for arr in a_variations(a):
            for k in range(-3, 3):
                check(arr, k)

    def test_partition_boolean_inputs(self):
        pyfunc = partition
        cfunc = jit(nopython=True)(pyfunc)

        for d in np.linspace(1, 10, 17), np.array((True, False, True)):
            for kth in True, False, -1, 0, 1:
                self.partition_sanity_check(pyfunc, cfunc, d, kth)

    @unittest.skipUnless(np_version >= (1, 10), "cov needs Numpy 1.10+")
    @needs_blas
    def test_cov_invalid_ddof(self):
        pyfunc = cov
        cfunc = jit(nopython=True)(pyfunc)

        # Exceptions leak references
        self.disable_leak_check()

        m = np.array([[0, 2], [1, 1], [2, 0]]).T

        for ddof in np.arange(4), 4j:
            with self.assertTypingError() as raises:
               cfunc(m, ddof=ddof)
            self.assertIn('ddof must be a real numerical scalar type', str(raises.exception))

        for ddof in np.nan, np.inf:
            with self.assertRaises(ValueError) as raises:
               cfunc(m, ddof=ddof)
            self.assertIn('Cannot convert non-finite ddof to integer', str(raises.exception))

        for ddof in 1.1, -0.7:
            with self.assertRaises(ValueError) as raises:
               cfunc(m, ddof=ddof)
            self.assertIn('ddof must be integral value', str(raises.exception))

    def corr_corrcoef_basic(self, pyfunc, first_arg_name):
        cfunc = jit(nopython=True)(pyfunc)
        _check = partial(self._check_output, pyfunc, cfunc, abs_tol=1e-14)

        def input_variations():
            # array inputs
            yield np.array([[0, 2], [1, 1], [2, 0]]).T
            yield self.rnd.randn(100).reshape(5, 20)
            yield np.asfortranarray(np.array([[0, 2], [1, 1], [2, 0]]).T)
            yield self.rnd.randn(100).reshape(5, 20)[:, ::2]
            yield np.array([0.3942, 0.5969, 0.7730, 0.9918, 0.7964])
            yield np.full((4, 5), fill_value=True)
            yield np.array([np.nan, 0.5969, -np.inf, 0.9918, 0.7964])
            yield np.linspace(-3, 3, 33).reshape(33, 1)

            # non-array inputs
            yield ((0.1, 0.2), (0.11, 0.19), (0.09, 0.21))  # UniTuple
            yield ((0.1, 0.2), (0.11, 0.19), (0.09j, 0.21j))  # Tuple
            yield (-2.1, -1, 4.3)
            yield (1, 2, 3)
            yield [4, 5, 6]
            yield ((0.1, 0.2, 0.3), (0.1, 0.2, 0.3))
            yield [(1, 2, 3), (1, 3, 2)]
            yield 3.142
            yield ((1.1, 2.2, 1.5),)

            # empty data structures
            yield np.array([])
            yield np.array([]).reshape(0, 2)
            yield np.array([]).reshape(2, 0)
            yield ()

        # all inputs other than the first are defaulted
        for input_arr in input_variations():
            _check({first_arg_name: input_arr})

    @unittest.skipUnless(np_version >= (1, 10), "corrcoef needs Numpy 1.10+")
    @needs_blas
    def test_corrcoef_basic(self):
        pyfunc = corrcoef
        self.corr_corrcoef_basic(pyfunc, first_arg_name='x')

    @unittest.skipUnless(np_version >= (1, 10), "cov needs Numpy 1.10+")
    @needs_blas
    def test_cov_basic(self):
        pyfunc = cov
        self.corr_corrcoef_basic(pyfunc, first_arg_name='m')

    @unittest.skipUnless(np_version >= (1, 10), "cov needs Numpy 1.10+")
    @needs_blas
    def test_cov_explicit_arguments(self):
        pyfunc = cov
        cfunc = jit(nopython=True)(pyfunc)
        _check = partial(self._check_output, pyfunc, cfunc, abs_tol=1e-14)

        m = self.rnd.randn(105).reshape(15, 7)
        y_choices = None, m[::-1]
        rowvar_choices = False, True
        bias_choices = False, True
        ddof_choice = None, -1, 0, 1, 3.0, True

        for y, rowvar, bias, ddof in itertools.product(y_choices, rowvar_choices, bias_choices, ddof_choice):
            params = {'m': m, 'y': y, 'ddof': ddof, 'bias': bias, 'rowvar': rowvar}
            _check(params)

    @unittest.skipUnless(np_version >= (1, 10), "corrcoef needs Numpy 1.10+")
    @needs_blas
    def test_corrcoef_explicit_arguments(self):
        pyfunc = corrcoef
        cfunc = jit(nopython=True)(pyfunc)
        _check = partial(self._check_output, pyfunc, cfunc, abs_tol=1e-14)

        x = self.rnd.randn(105).reshape(15, 7)
        y_choices = None, x[::-1]
        rowvar_choices = False, True

        for y, rowvar in itertools.product(y_choices, rowvar_choices):
            params = {'x': x, 'y': y, 'rowvar': rowvar}
            _check(params)

    def cov_corrcoef_edge_cases(self, pyfunc, first_arg_name):
        cfunc = jit(nopython=True)(pyfunc)
        _check = partial(self._check_output, pyfunc, cfunc, abs_tol=1e-14)

        # some of these examples borrowed from numpy doc string examples:
        # https://github.com/numpy/numpy/blob/v1.15.0/numpy/lib/function_base.py#L2199-L2231
        # some borrowed from TestCov and TestCorrCoef:
        # https://github.com/numpy/numpy/blob/80d3a7a/numpy/lib/tests/test_function_base.py
        m = np.array([-2.1, -1, 4.3])
        y = np.array([3, 1.1, 0.12])
        params = {first_arg_name: m, 'y': y}
        _check(params)

        m = np.array([1, 2, 3])  # test case modified such that m is 1D
        y = np.array([[1j, 2j, 3j]])
        params = {first_arg_name: m, 'y': y}
        _check(params)

        m = np.array([1, 2, 3])
        y = (1j, 2j, 3j)
        params = {first_arg_name: m, 'y': y}
        _check(params)
        params = {first_arg_name: y, 'y': m}  # flip real and complex inputs
        _check(params)

        m = np.array([1, 2, 3])
        y = (1j, 2j, 3)  # note last item is not complex
        params = {first_arg_name: m, 'y': y}
        _check(params)
        params = {first_arg_name: y, 'y': m}  # flip real and complex inputs
        _check(params)

        m = np.array([])
        y = np.array([])
        params = {first_arg_name: m, 'y': y}
        _check(params)

        m = 1.1
        y = 2.2
        params = {first_arg_name: m, 'y': y}
        _check(params)

        m = self.rnd.randn(10, 3)
        y = np.array([-2.1, -1, 4.3]).reshape(1, 3) / 10
        params = {first_arg_name: m, 'y': y}
        _check(params)

        # The following tests pass with numpy version >= 1.10, but fail with 1.9
        m = np.array([-2.1, -1, 4.3])
        y = np.array([[3, 1.1, 0.12], [3, 1.1, 0.12]])
        params = {first_arg_name: m, 'y': y}
        _check(params)

        for rowvar in False, True:
            m = np.array([-2.1, -1, 4.3])
            y = np.array([[3, 1.1, 0.12], [3, 1.1, 0.12], [4, 1.1, 0.12]])
            params = {first_arg_name: m, 'y': y, 'rowvar': rowvar}
            _check(params)
            params = {first_arg_name: y, 'y': m, 'rowvar': rowvar}  # swap m and y
            _check(params)

    @unittest.skipUnless(np_version >= (1, 10), "corrcoef needs Numpy 1.10+")
    @needs_blas
    def test_corrcoef_edge_cases(self):
        pyfunc = corrcoef
        self.cov_corrcoef_edge_cases(pyfunc, first_arg_name='x')

        cfunc = jit(nopython=True)(pyfunc)
        _check = partial(self._check_output, pyfunc, cfunc, abs_tol=1e-14)

        for x in (np.nan, -np.inf, 3.142, 0):
            params = {'x': x}
            _check(params)

    @unittest.skipUnless(np_version >= (1, 11), "behaviour per Numpy 1.11+")
    @needs_blas
    def test_corrcoef_edge_case_extreme_values(self):
        pyfunc = corrcoef
        cfunc = jit(nopython=True)(pyfunc)
        _check = partial(self._check_output, pyfunc, cfunc, abs_tol=1e-14)

        # extreme values
        x = ((1e-100, 1e100), (1e100, 1e-100))
        params = {'x': x}
        _check(params)

        # Note
        # ----
        # Numpy 1.10 output is:
        # [[ 0. -0.]
        #  [-0.  0.]]
        #
        # Numpy 1.11+ output is:
        # [[ 1. -1.]
        #  [-1.  1.]]
        #
        # Numba implementation replicates Numpy 1.11+ behaviour

    @unittest.skipUnless(np_version >= (1, 10), "cov needs Numpy 1.10+")
    @needs_blas
    def test_cov_edge_cases(self):
        pyfunc = cov
        self.cov_corrcoef_edge_cases(pyfunc, first_arg_name='m')

        cfunc = jit(nopython=True)(pyfunc)
        _check = partial(self._check_output, pyfunc, cfunc, abs_tol=1e-14)

        # invalid ddof
        m = np.array([[0, 2], [1, 1], [2, 0]]).T
        params = {'m': m, 'ddof': 5}
        _check(params)

    @unittest.skipUnless(np_version >= (1, 10), "cov needs Numpy 1.10+")
    @needs_blas
    def test_cov_exceptions(self):
        pyfunc = cov
        cfunc = jit(nopython=True)(pyfunc)

        # Exceptions leak references
        self.disable_leak_check()

        def _check_m(m):
            with self.assertTypingError() as raises:
                cfunc(m)
            self.assertIn('m has more than 2 dimensions', str(raises.exception))

        m = np.ones((5, 6, 7))
        _check_m(m)

        m = ((((1, 2, 3), (2, 2, 2)),),)
        _check_m(m)

        m = [[[5, 6, 7]]]
        _check_m(m)

        def _check_y(m, y):
            with self.assertTypingError() as raises:
                cfunc(m, y=y)
            self.assertIn('y has more than 2 dimensions', str(raises.exception))

        m = np.ones((5, 6))
        y = np.ones((5, 6, 7))
        _check_y(m, y)

        m = np.array((1.1, 2.2, 1.1))
        y = (((1.2, 2.2, 2.3),),)
        _check_y(m, y)

        m = np.arange(3)
        y = np.arange(4)
        with self.assertRaises(ValueError) as raises:
            cfunc(m, y=y)
        self.assertIn('m and y have incompatible dimensions', str(raises.exception))
        # Numpy raises ValueError: all the input array dimensions except for the
        # concatenation axis must match exactly.

        m = np.array([-2.1, -1, 4.3]).reshape(1, 3)
        with self.assertRaises(RuntimeError) as raises:
            cfunc(m)
        self.assertIn('2D array containing a single row is unsupported', str(raises.exception))

    @unittest.skipUnless(np_version >= (1, 12), "ediff1d needs Numpy 1.12+")
    def test_ediff1d_basic(self):
        pyfunc = ediff1d
        cfunc = jit(nopython=True)(pyfunc)
        _check = partial(self._check_output, pyfunc, cfunc)

        def to_variations(a):
            yield None
            yield a
            yield a.astype(np.int16)

        def ary_variations(a):
            yield a
            yield a.reshape(3, 2, 2)
            yield a.astype(np.int32)

        for ary in ary_variations(np.linspace(-2, 7, 12)):
            params = {'ary': ary}
            _check(params)

            for a in to_variations(ary):
                params = {'ary': ary, 'to_begin': a}
                _check(params)

                params = {'ary': ary, 'to_end': a}
                _check(params)

                for b in to_variations(ary):
                    params = {'ary': ary, 'to_begin': a, 'to_end': b}
                    _check(params)

    @unittest.skipUnless(np_version >= (1, 12), "ediff1d needs Numpy 1.12+")
    def test_ediff1d_edge_cases(self):
        # NOTE: NumPy 1.16 has a variety of behaviours for type conversion, see
        # https://github.com/numpy/numpy/issues/13103, as this is not resolved
        # Numba replicates behaviours for <= 1.15 and conversion in 1.16.0 for
        # finite inputs.
        pyfunc = ediff1d
        cfunc = jit(nopython=True)(pyfunc)
        _check = partial(self._check_output, pyfunc, cfunc)

        def _check_raises_type_error(params, arg):
            with self.assertRaises(TypingError) as raises:
                cfunc(**params)
            msg = 'dtype of %s must be compatible with input ary' % arg
            self.assertIn(msg, str(raises.exception))

            with self.assertRaises(ValueError) as raises:
                pyfunc(**params)
            excstr = str(raises.exception)
            self.assertIn("cannot convert", excstr)
            self.assertIn("to array with dtype", excstr)
            self.assertIn("as required for input ary", excstr)

        def input_variations():
            yield ((1, 2, 3), (4, 5, 6))
            yield [4, 5, 6]
            yield np.array([])
            yield ()
            if np_version < (1, 16):
                yield np.array([np.nan, np.inf, 4, -np.inf, 3.142])
                parts = np.array([np.nan, 2, np.nan, 4, 5, 6, 7, 8, 9])
                a = parts + 1j * parts[::-1]
                yield a.reshape(3, 3)

        for i in input_variations():
            params = {'ary': i, 'to_end': i, 'to_begin': i}
            _check(params)

        # to_end / to_begin are boolean
        params = {'ary': [1], 'to_end': (False,), 'to_begin': (True, False)}
        _check(params)

        ## example of unsafe type casting (np.nan to np.int32)
        ## fixed here: https://github.com/numpy/numpy/pull/12713 for np 1.16
        to_begin = np.array([1, 2, 3.142, np.nan, 5, 6, 7, -8, np.nan])
        params = {'ary': np.arange(-4, 6), 'to_begin': to_begin}
        if np_version < (1, 16):
            _check(params)
        else:
            # np 1.16 raises, cannot cast float64 array to intp array
            _check_raises_type_error(params, 'to_begin')

        # scalar inputs
        params = {'ary': 3.142}
        _check(params)

        params = {'ary': 3, 'to_begin': 3.142}
        if np_version < (1, 16):
            _check(params)
        else:
            _check_raises_type_error(params, 'to_begin')
            # now use 2 floats
            params = {'ary': 3., 'to_begin': 3.142}
            _check(params)

        params = {'ary': np.arange(-4, 6), 'to_begin': -5, 'to_end': False}
        _check(params)

        # the following would fail on one of the BITS32 builds (difference in
        # overflow handling):
        # params = {'ary': np.array([5, 6], dtype=np.int16), 'to_end': [1e100]}
        # _check(params)

    @unittest.skipUnless(np_version >= (1, 12), "ediff1d needs Numpy 1.12+")
    def test_ediff1d_exceptions(self):
        pyfunc = ediff1d
        cfunc = jit(nopython=True)(pyfunc)

        # Exceptions leak references
        self.disable_leak_check()

        with self.assertTypingError() as e:
            cfunc(np.array((True, True, False)))

        msg = "Boolean dtype is unsupported (as per NumPy)"
        assert msg in str(e.exception)

    def test_roll_basic(self):
        pyfunc = roll
        cfunc = jit(nopython=True)(pyfunc)

        def a_variations():
            yield np.arange(7)
            yield np.arange(3 * 4 * 5).reshape(3, 4, 5)
            yield [1.1, 2.2, 3.3]
            yield (True, False, True)
            yield False
            yield 4
            yield (9,)
            yield np.asfortranarray(np.array([[1.1, np.nan], [np.inf, 7.8]]))
            yield np.array([])
            yield ()

        def shift_variations():
            return itertools.chain.from_iterable(((True, False), range(-10, 10)))

        for a in a_variations():
            for shift in shift_variations():
                expected = pyfunc(a, shift)
                got = cfunc(a, shift)
                self.assertPreciseEqual(expected, got)

    def test_roll_exceptions(self):
        pyfunc = roll
        cfunc = jit(nopython=True)(pyfunc)

        # Exceptions leak references
        self.disable_leak_check()

        for shift in 1.1, (1, 2):
            with self.assertTypingError() as e:
                cfunc(np.arange(10), shift)

            msg = "shift must be an integer"
            assert msg in str(e.exception)

    def test_extract_basic(self):
        pyfunc = extract
        cfunc = jit(nopython=True)(pyfunc)
        _check = partial(self._check_output, pyfunc, cfunc)

        a = np.arange(10)
        self.rnd.shuffle(a)
        for threshold in range(-3, 13):
            cond = a > threshold
            _check({'condition': cond, 'arr': a})

        a = np.arange(60).reshape(4, 5, 3)
        cond = a > 11.2
        _check({'condition': cond, 'arr': a})

        a = ((1, 2, 3), (3, 4, 5), (4, 5, 6))
        cond = np.eye(3).flatten()
        _check({'condition': cond, 'arr': a})

        a = [1.1, 2.2, 3.3, 4.4]
        cond = [1, 1, 0, 1]
        _check({'condition': cond, 'arr': a})

        a = np.linspace(-2, 10, 6)
        element_pool = (True, False, np.nan, -1, -1.0, -1.2, 1, 1.0, 1.5j)
        for cond in itertools.combinations_with_replacement(element_pool, 4):
            _check({'condition': cond, 'arr': a})
            _check({'condition': np.array(cond).reshape(2, 2), 'arr': a})

        a = np.array([1, 2, 3])
        cond = np.array([])
        _check({'condition': cond, 'arr': a})

        a = np.array([1, 2, 3])
        cond = np.array([1, 0, 1, 0])  # but [1, 0, 1, 0, 1] raises
        _check({'condition': cond, 'arr': a})

        a = np.array([[1, 2, 3], [4, 5, 6]])
        cond = [1, 0, 1, 0, 1, 0]  # but [1, 0, 1, 0, 1, 0, 1] raises
        _check({'condition': cond, 'arr': a})

        a = np.array([[1, 2, 3], [4, 5, 6]])
        cond = np.array([1, 0, 1, 0, 1, 0, 0, 0]).reshape(2, 2, 2)
        _check({'condition': cond, 'arr': a})

        a = np.asfortranarray(np.arange(60).reshape(3, 4, 5))
        cond = np.repeat((0, 1), 30)
        _check({'condition': cond, 'arr': a})
        _check({'condition': cond, 'arr': a[::-1]})

        a = np.array(4)
        for cond in 0, 1:
            _check({'condition': cond, 'arr': a})

        a = 1
        cond = 1
        _check({'condition': cond, 'arr': a})

        a = np.array(1)
        cond = np.array([True, False])
        _check({'condition': cond, 'arr': a})

        a = np.arange(4)
        cond = np.array([1, 0, 1, 0, 0, 0]).reshape(2, 3) * 1j
        _check({'condition': cond, 'arr': a})

    def test_extract_exceptions(self):
        pyfunc = extract
        cfunc = jit(nopython=True)(pyfunc)

        # Exceptions leak references
        self.disable_leak_check()

        a = np.array([])
        cond = np.array([1, 2, 3])

        with self.assertRaises(ValueError) as e:
            cfunc(cond, a)
        self.assertIn('Cannot extract from an empty array', str(e.exception))

        def _check(cond, a):
            msg = 'condition shape inconsistent with arr shape'
            with self.assertRaises(ValueError) as e:
                cfunc(cond, a)
            self.assertIn(msg, str(e.exception))

        a = np.array([[1, 2, 3], [1, 2, 3]])
        cond = [1, 0, 1, 0, 1, 0, 1]
        _check(cond, a)

        a = np.array([1, 2, 3])
        cond = np.array([1, 0, 1, 0, 1])
        _check(cond, a)

        a = np.array(60)  # note, this is 0D
        cond = 0, 1
        _check(cond, a)

        a = np.arange(4)
        cond = np.array([True, False, False, False, True])
        _check(cond, a)

        a = np.arange(4)
        cond = np.array([True, False, True, False, False, True, False])
        _check(cond, a)

    def test_np_trapz_basic(self):
        pyfunc = np_trapz
        cfunc = jit(nopython=True)(pyfunc)
        _check = partial(self._check_output, pyfunc, cfunc)

        y = [1, 2, 3]
        _check({'y': y})

        y = (3, 1, 2, 2, 2)
        _check({'y': y})

        y = np.arange(15).reshape(3, 5)
        _check({'y': y})

        y = np.linspace(-10, 10, 60).reshape(4, 3, 5)
        _check({'y': y}, abs_tol=1e-13)

        self.rnd.shuffle(y)
        _check({'y': y}, abs_tol=1e-13)

        y = np.array([])
        _check({'y': y})

        y = np.array([3.142, np.nan, np.inf, -np.inf, 5])
        _check({'y': y})

        y = np.arange(20) + np.linspace(0, 10, 20) * 1j
        _check({'y': y})

        y = np.array([], dtype=np.complex128)
        _check({'y': y})

        y = (True, False, True)
        _check({'y': y})

    def test_np_trapz_x_basic(self):
        pyfunc = np_trapz_x
        cfunc = jit(nopython=True)(pyfunc)
        _check = partial(self._check_output, pyfunc, cfunc)

        y = [1, 2, 3]
        x = [4, 6, 8]
        _check({'y': y, 'x': x})

        y = [1, 2, 3, 4, 5]
        x = (4, 6)
        _check({'y': y, 'x': x})

        y = (1, 2, 3, 4, 5)
        x = [4, 5, 6, 7, 8]
        _check({'y': y, 'x': x})

        y = np.array([1, 2, 3, 4, 5])
        x = [4, 4]
        _check({'y': y, 'x': x})

        y = np.array([])
        x = np.array([2, 3])
        _check({'y': y, 'x': x})

        y = (1, 2, 3, 4, 5)
        x = None
        _check({'y': y, 'x': x})

        y = np.arange(20).reshape(5, 4)
        x = np.array([4, 5])
        _check({'y': y, 'x': x})

        y = np.arange(20).reshape(5, 4)
        x = np.array([4, 5, 6, 7])
        _check({'y': y, 'x': x})

        y = np.arange(60).reshape(5, 4, 3)
        x = np.array([4, 5])
        _check({'y': y, 'x': x})

        y = np.arange(60).reshape(5, 4, 3)
        x = np.array([4, 5, 7])
        _check({'y': y, 'x': x})

        y = np.arange(60).reshape(5, 4, 3)
        self.rnd.shuffle(y)
        x = y + 1.1
        self.rnd.shuffle(x)
        _check({'y': y, 'x': x})

        y = np.arange(20)
        x = y + np.linspace(0, 10, 20) * 1j
        _check({'y': y, 'x': x})

        y = np.array([1, 2, 3])
        x = np.array([1 + 1j, 1 + 2j])
        _check({'y': y, 'x': x})

    @unittest.skip('NumPy behaviour questionable')
    def test_trapz_numpy_questionable(self):
        # https://github.com/numpy/numpy/issues/12858
        pyfunc = np_trapz
        cfunc = jit(nopython=True)(pyfunc)
        _check = partial(self._check_output, pyfunc, cfunc)

        # passes (NumPy and Numba return 2.0)
        y = np.array([True, False, True, True]).astype(np.int)
        _check({'y': y})

        # fails (NumPy returns 1.5; Numba returns 2.0)
        y = np.array([True, False, True, True])
        _check({'y': y})

    def test_np_trapz_dx_basic(self):
        pyfunc = np_trapz_dx
        cfunc = jit(nopython=True)(pyfunc)
        _check = partial(self._check_output, pyfunc, cfunc)

        y = [1, 2, 3]
        dx = 2
        _check({'y': y, 'dx': dx})

        y = [1, 2, 3, 4, 5]
        dx = [1, 4, 5, 6]
        _check({'y': y, 'dx': dx})

        y = [1, 2, 3, 4, 5]
        dx = [1, 4, 5, 6]
        _check({'y': y, 'dx': dx})

        y = np.linspace(-2, 5, 10)
        dx = np.nan
        _check({'y': y, 'dx': dx})

        y = np.linspace(-2, 5, 10)
        dx = np.inf
        _check({'y': y, 'dx': dx})

        y = np.linspace(-2, 5, 10)
        dx = np.linspace(-2, 5, 9)
        _check({'y': y, 'dx': dx}, abs_tol=1e-13)

        y = np.arange(60).reshape(4, 5, 3) * 1j
        dx = np.arange(40).reshape(4, 5, 2)
        _check({'y': y, 'dx': dx})

        x = np.arange(-10, 10, .1)
        r = cfunc(np.exp(-.5 * x ** 2) / np.sqrt(2 * np.pi), dx=0.1)
        # check integral of normal equals 1
        np.testing.assert_almost_equal(r, 1, 7)

        y = np.arange(20)
        dx = 1j
        _check({'y': y, 'dx': dx})

        y = np.arange(20)
        dx = np.array([5])
        _check({'y': y, 'dx': dx})

    def test_np_trapz_x_dx_basic(self):
        pyfunc = np_trapz_x_dx
        cfunc = jit(nopython=True)(pyfunc)
        _check = partial(self._check_output, pyfunc, cfunc)

        # dx should be ignored
        for dx in (None, 2, np.array([1, 2, 3, 4, 5])):
            y = [1, 2, 3]
            x = [4, 6, 8]
            _check({'y': y, 'x': x, 'dx': dx})

            y = [1, 2, 3, 4, 5]
            x = [4, 6]
            _check({'y': y, 'x': x, 'dx': dx})

            y = [1, 2, 3, 4, 5]
            x = [4, 5, 6, 7, 8]
            _check({'y': y, 'x': x, 'dx': dx})

            y = np.arange(60).reshape(4, 5, 3)
            self.rnd.shuffle(y)
            x = y * 1.1
            x[2, 2, 2] = np.nan
            _check({'y': y, 'x': x, 'dx': dx})

    def test_np_trapz_x_dx_exceptions(self):
        pyfunc = np_trapz_x_dx
        cfunc = jit(nopython=True)(pyfunc)

        # Exceptions leak references
        self.disable_leak_check()

        def check_not_ok(params):
            with self.assertRaises(ValueError) as e:
                cfunc(*params)

            self.assertIn('unable to broadcast', str(e.exception))

        y = [1, 2, 3, 4, 5]
        for x in [4, 5, 6, 7, 8, 9], [4, 5, 6]:
            check_not_ok((y, x, 1.0))

        y = np.arange(60).reshape(3, 4, 5)
        x = np.arange(36).reshape(3, 4, 3)
        check_not_ok((y, x, 1.0))

        y = np.arange(60).reshape(3, 4, 5)
        x = np.array([4, 5, 6, 7])
        check_not_ok((y, x, 1.0))

        y = [1, 2, 3, 4, 5]
        dx = np.array([1.0, 2.0])
        check_not_ok((y, None, dx))

        y = np.arange(60).reshape(3, 4, 5)
        dx = np.arange(60).reshape(3, 4, 5)
        check_not_ok((y, None, dx))

        with self.assertTypingError() as e:
            y = np.array(4)
            check_not_ok((y, None, 1.0))

        self.assertIn('y cannot be 0D', str(e.exception))

        for y in 5, False, np.nan:
            with self.assertTypingError() as e:
                cfunc(y, None, 1.0)

            self.assertIn('y cannot be a scalar', str(e.exception))

    @unittest.skipUnless(np_version >= (1, 10), "interp needs Numpy 1.10+")
    def test_interp_basic(self):
        pyfunc = interp
        cfunc = jit(nopython=True)(pyfunc)
        _check = partial(self._check_output, pyfunc, cfunc, abs_tol=1e-10)

        x = np.linspace(-5, 5, 25)
        xp = np.arange(-4, 8)
        fp = xp + 1.5
        _check(params={'x': x, 'xp': xp, 'fp': fp})
        self.rnd.shuffle(x)
        _check(params={'x': x, 'xp': xp, 'fp': fp})
        self.rnd.shuffle(fp)
        _check(params={'x': x, 'xp': xp, 'fp': fp})
        if np_version < (1, 16):
            # alg changed in 1.16 and other things were found not-quite-right
            # in inf/nan handling, skip for now
            x[:5] = np.nan
            x[-5:] = np.inf
            self.rnd.shuffle(x)
            _check(params={'x': x, 'xp': xp, 'fp': fp})
            fp[:5] = np.nan
            fp[-5:] = -np.inf
            self.rnd.shuffle(fp)
            _check(params={'x': x, 'xp': xp, 'fp': fp})

        x = np.arange(-4, 8)
        xp = x + 1
        fp = x + 2
        _check(params={'x': x, 'xp': xp, 'fp': fp})

        x = (2.2, 3.3, -5.0)
        xp = (2, 3, 4)
        fp = (5, 6, 7)
        _check(params={'x': x, 'xp': xp, 'fp': fp})

        x = ((2.2, 3.3, -5.0), (1.2, 1.3, 4.0))
        xp = np.linspace(-4, 4, 10)
        fp = np.arange(-5, 5)
        _check(params={'x': x, 'xp': xp, 'fp': fp})

        x = np.array([1.4, np.nan, np.inf, -np.inf, 0.0, -9.1])
        x = x.reshape(3, 2, order='F')
        xp = np.linspace(-4, 4, 10)
        fp = np.arange(-5, 5)
        _check(params={'x': x, 'xp': xp, 'fp': fp})

        for x in range(-2, 4):
            xp = [0, 1, 2]
            fp = (3, 4, 5)
            _check(params={'x': x, 'xp': xp, 'fp': fp})

        x = np.array([])
        xp = [0, 1, 2]
        fp = (3, 4, 5)
        _check(params={'x': x, 'xp': xp, 'fp': fp})

        x = np.linspace(0, 25, 60).reshape(3, 4, 5)
        xp = np.arange(20)
        fp = xp - 10
        _check(params={'x': x, 'xp': xp, 'fp': fp})

        x = np.nan
        xp = np.arange(5)
        fp = np.full(5, np.nan)
        _check(params={'x': x, 'xp': xp, 'fp': fp})

        x = np.nan
        xp = [3]
        fp = [4]
        _check(params={'x': x, 'xp': xp, 'fp': fp})

        x = np.arange(-4, 8)
        xp = x
        fp = x
        _check(params={'x': x, 'xp': xp, 'fp': fp})

        x = [True, False]
        xp = np.arange(-4, 8)
        fp = xp
        _check(params={'x': x, 'xp': xp, 'fp': fp})

        x = [-np.inf, -1.0, 0.0, 1.0, np.inf]
        xp = np.arange(-4, 8)
        fp = xp * 2.2
        _check(params={'x': x, 'xp': xp, 'fp': fp})

        x = np.linspace(-10, 10, 10)
        xp = np.array([-np.inf, -1.0, 0.0, 1.0, np.inf])
        fp = xp * 2.2
        _check(params={'x': x, 'xp': xp, 'fp': fp})

        x = self.rnd.randn(100)
        xp = np.linspace(-3, 3, 100)
        fp = np.full(100, fill_value=3.142)
        _check(params={'x': x, 'xp': xp, 'fp': fp})

        for factor in 1, -1:
            x = np.array([5, 6, 7]) * factor
            xp = [1, 2]
            fp = [3, 4]
            _check(params={'x': x, 'xp': xp, 'fp': fp})

        x = 1
        xp = [1]
        fp = [True]
        _check(params={'x': x, 'xp': xp, 'fp': fp})

        x = np.linspace(0, 1, 5)
        y = np.linspace(0, 1, 5)
        x0 = np.linspace(0, 1, 50)
        out = cfunc(x0, x, y)
        np.testing.assert_almost_equal(out, x0)

        x = np.array([1, 2, 3, 4])
        xp = np.array([1, 2, 3, 4])
        fp = np.array([1, 2, 3.01, 4])
        _check(params={'x': x, 'xp': xp, 'fp': fp})

        xp = [1]
        fp = [np.inf]
        _check(params={'x': 1, 'xp': xp, 'fp': fp})

        if np_version < (1, 16):
            # alg changed in 1.16 and other things were found not-quite-right
            # in inf/nan handling, skip for now
            x = np.array([1, 2, 2.5, 3, 4])
            xp = np.array([1, 2, 3, 4])
            fp = np.array([1, 2, np.nan, 4])
            _check({'x': x, 'xp': xp, 'fp': fp})


            x = np.array([1, 1.5, 2, 2.5, 3, 4, 4.5, 5, 5.5])
            xp = np.array([1, 2, 3, 4, 5])
            fp = np.array([np.nan, 2, np.nan, 4, np.nan])
            _check({'x': x, 'xp': xp, 'fp': fp})

            x = np.array([1, 2, 2.5, 3, 4])
            xp = np.array([1, 2, 3, 4])
            fp = np.array([1, 2, np.inf, 4])
            _check({'x': x, 'xp': xp, 'fp': fp})

            x = np.array([1, 1.5, np.nan, 2.5, -np.inf, 4, 4.5, 5, np.inf, 0,
                          7])
            xp = np.array([1, 2, 3, 4, 5, 6])
            fp = np.array([1, 2, np.nan, 4, 3, np.inf])
            _check({'x': x, 'xp': xp, 'fp': fp})

        x = np.array([3.10034867, 3.0999066, 3.10001529])
        xp = np.linspace(0, 10, 1 + 20000)
        fp = np.sin(xp / 2.0)
        _check({'x': x, 'xp': xp, 'fp': fp})

        x = self.rnd.uniform(0, 2 * np.pi, (100,))
        xp = np.linspace(0, 2 * np.pi, 1000)
        fp = np.cos(xp)
        exact = np.cos(x)
        got = cfunc(x, xp, fp)
        np.testing.assert_allclose(exact, got, atol=1e-5)

        # very dense calibration
        x = self.rnd.randn(10)
        xp = np.linspace(-10, 10, 1000)
        fp = np.ones_like(xp)
        _check({'x': x, 'xp': xp, 'fp': fp})

        # very sparse calibration
        x = self.rnd.randn(1000)
        xp = np.linspace(-10, 10, 10)
        fp = np.ones_like(xp)
        _check({'x': x, 'xp': xp, 'fp': fp})

    def _make_some_values_non_finite(self, a):
        p = a.size // 100
        np.put(a, self.rnd.choice(range(a.size), p, replace=False), np.nan)
        np.put(a, self.rnd.choice(range(a.size), p, replace=False), -np.inf)
        np.put(a, self.rnd.choice(range(a.size), p, replace=False), np.inf)

    def arrays(self, ndata):
        # much_finer_grid
        yield np.linspace(2.0, 7.0, 1 + ndata * 5)
        # finer_grid
        yield np.linspace(2.0, 7.0, 1 + ndata)
        # similar_grid
        yield np.linspace(2.1, 6.8, 1 + ndata // 2)
        # coarser_grid
        yield np.linspace(2.1, 7.5, 1 + ndata // 2)
        # much_coarser_grid
        yield np.linspace(1.1, 9.5, 1 + ndata // 5)
        # finer_stretched_grid
        yield np.linspace(3.1, 5.3, 1 + ndata) * 1.09
        # similar_stretched_grid
        yield np.linspace(3.1, 8.3, 1 + ndata // 2) * 1.09
        # finer_compressed_grid
        yield np.linspace(3.1, 5.3, 1 + ndata) * 0.91
        # similar_compressed_grid
        yield np.linspace(3.1, 8.3, 1 + ndata // 2) * 0.91
        # warped_grid
        yield np.linspace(3.1, 5.3, 1 + ndata // 2) + 0.3 * np.sin(
            np.arange(1 + ndata / 2) * np.pi / (1 + ndata / 2))
        # very_low_noise_grid
        yield np.linspace(3.1, 5.3, 1 + ndata) + self.rnd.normal(
            size=1 + ndata, scale=0.5 / ndata)
        # low_noise_grid
        yield np.linspace(3.1, 5.3, 1 + ndata) + self.rnd.normal(
            size=1 + ndata, scale=2.0 / ndata)
        # med_noise_grid
        yield np.linspace(3.1, 5.3, 1 + ndata) + self.rnd.normal(
            size=1 + ndata, scale=5.0 / ndata)
        # high_noise_grid
        yield np.linspace(3.1, 5.3, 1 + ndata) + self.rnd.normal(
            size=1 + ndata, scale=20.0 / ndata)
        # very_high_noise_grid
        yield np.linspace(3.1, 5.3, 1 + ndata) + self.rnd.normal(
            size=1 + ndata, scale=50.0 / ndata)
        # extreme_noise_grid
        yield np.linspace(3.1, 5.3, 1 + ndata) + self.rnd.normal(
            size=1 + ndata, scale=200.0 / ndata)
        # random_fine_grid
        yield self.rnd.rand(1 + ndata) * 9.0 + 0.6
        # random_grid
        yield self.rnd.rand(1 + ndata * 2) * 4.0 + 1.3

    @unittest.skipUnless(np_version >= (1, 10), "interp needs Numpy 1.10+")
    def test_interp_stress_tests(self):
        pyfunc = interp
        cfunc = jit(nopython=True)(pyfunc)

        ndata = 20000
        xp = np.linspace(0, 10, 1 + ndata)
        fp = np.sin(xp / 2.0)

        for x in self.arrays(ndata):
            atol = 1e-14  # using abs_tol as otherwise fails on 32bit builds

            expected = pyfunc(x, xp, fp)
            got = cfunc(x, xp, fp)
            self.assertPreciseEqual(expected, got, abs_tol=atol)

            # no longer require xp to be monotonically increasing
            # (in keeping with numpy) even if the output might not
            # be meaningful; shuffle all inputs
            self.rnd.shuffle(x)
            expected = pyfunc(x, xp, fp)
            got = cfunc(x, xp, fp)
            self.assertPreciseEqual(expected, got, abs_tol=atol)

            self.rnd.shuffle(xp)
            expected = pyfunc(x, xp, fp)
            got = cfunc(x, xp, fp)
            self.assertPreciseEqual(expected, got, abs_tol=atol)

            self.rnd.shuffle(fp)
            expected = pyfunc(x, xp, fp)
            got = cfunc(x, xp, fp)
            self.assertPreciseEqual(expected, got, abs_tol=atol)

<<<<<<< HEAD
            if np_version < (1, 16):
                # alg changed in 1.16 and other things were found
                # not-quite-right in inf/nan handling, skip for now
                self._set_some_values_to_nan(x)
                expected = pyfunc(x, xp, fp)
                got = cfunc(x, xp, fp)
                self.assertPreciseEqual(expected, got, abs_tol=1e-14)

                self._set_some_values_to_nan(fp)
                expected = pyfunc(x, xp, fp)
                got = cfunc(x, xp, fp)
                self.assertPreciseEqual(expected, got, abs_tol=1e-14)
=======
            # add some values non finite
            self._make_some_values_non_finite(x)
            expected = pyfunc(x, xp, fp)
            got = cfunc(x, xp, fp)
            self.assertPreciseEqual(expected, got, abs_tol=atol)

            self._make_some_values_non_finite(xp)
            expected = pyfunc(x, xp, fp)
            got = cfunc(x, xp, fp)
            self.assertPreciseEqual(expected, got, abs_tol=atol)
>>>>>>> 533dd42d

            self._make_some_values_non_finite(fp)
            expected = pyfunc(x, xp, fp)
            got = cfunc(x, xp, fp)
            self.assertPreciseEqual(expected, got, abs_tol=atol)

    @unittest.skipUnless(np_version >= (1, 12), "complex interp: Numpy 1.12+")
    def test_interp_complex_stress_tests(self):
        pyfunc = interp
        cfunc = jit(nopython=True)(pyfunc)

        ndata = 2000
        xp = np.linspace(0, 10, 1 + ndata)

        real = np.sin(xp / 2.0)
        real[:200] = self.rnd.choice([np.inf, -np.inf, np.nan], 200)
        self.rnd.shuffle(real)

        imag = np.cos(xp / 2.0)
        imag[:200] = self.rnd.choice([np.inf, -np.inf, np.nan], 200)
        self.rnd.shuffle(imag)

        fp = real + 1j * imag

        for x in self.arrays(ndata):
            expected = pyfunc(x, xp, fp)
            got = cfunc(x, xp, fp)
            np.testing.assert_allclose(expected, got, equal_nan=True)

            self.rnd.shuffle(x)
            self.rnd.shuffle(xp)
            self.rnd.shuffle(fp)
            np.testing.assert_allclose(expected, got, equal_nan=True)

    @unittest.skipUnless(np_version >= (1, 10), "interp needs Numpy 1.10+")
    def test_interp_exceptions(self):
        pyfunc = interp
        cfunc = jit(nopython=True)(pyfunc)

        # Exceptions leak references
        self.disable_leak_check()

        x = np.array([1, 2, 3])
        xp = np.array([])
        fp = np.array([])

        with self.assertRaises(ValueError) as e:
            cfunc(x, xp, fp)

        msg = "array of sample points is empty"
        self.assertIn(msg, str(e.exception))

        x = 1
        xp = np.array([1, 2, 3])
        fp = np.array([1, 2])

        with self.assertRaises(ValueError) as e:
            cfunc(x, xp, fp)

        msg = "fp and xp are not of the same size."
        self.assertIn(msg, str(e.exception))

        x = 1
        xp = np.arange(6).reshape(3, 2)
        fp = np.arange(6)

        with self.assertTypingError() as e:
            cfunc(x, xp, fp)

        msg = "xp must be 1D"
        self.assertIn(msg, str(e.exception))

        x = 1
        xp = np.arange(6)
        fp = np.arange(6).reshape(3, 2)

        with self.assertTypingError() as e:
            cfunc(x, xp, fp)

        msg = "fp must be 1D"
        self.assertIn(msg, str(e.exception))

        x = 1 + 1j
        xp = np.arange(6)
        fp = np.arange(6)

        with self.assertTypingError() as e:
            cfunc(x, xp, fp)

        complex_dtype_msg = (
            "Cannot cast array data from complex dtype "
            "to float64 dtype"
        )
        self.assertIn(complex_dtype_msg, str(e.exception))

        x = 1
        xp = (np.arange(6) + 1j).astype(np.complex64)
        fp = np.arange(6)

        with self.assertTypingError() as e:
            cfunc(x, xp, fp)

        self.assertIn(complex_dtype_msg, str(e.exception))

    @unittest.skipUnless((1, 10) <= np_version < (1, 12), 'complex interp: Numpy 1.12+')
    def test_interp_pre_112_exceptions(self):
        pyfunc = interp
        cfunc = jit(nopython=True)(pyfunc)

        # Exceptions leak references
        self.disable_leak_check()

        x = np.arange(6)
        xp = np.arange(6)
        fp = np.arange(6) * 1j

        with self.assertTypingError() as e:
            cfunc(x, xp, fp)

        complex_dtype_msg = (
            "Cannot cast array data from complex dtype "
            "to float64 dtype"
        )
        self.assertIn(complex_dtype_msg, str(e.exception))

    @unittest.skipUnless(np_version >= (1, 10), "interp needs Numpy 1.10+")
    def test_interp_non_finite_calibration(self):
        # examples from
        # https://github.com/numpy/numpy/issues/12951
        pyfunc = interp
        cfunc = jit(nopython=True)(pyfunc)
        _check = partial(self._check_output, pyfunc, cfunc)

        xp = np.array([0, 1, 9, 10])
        fp = np.array([-np.inf, 0.1, 0.9, np.inf])
        x = np.array([0.2, 9.5])
        params = {'x': x, 'xp': xp, 'fp': fp}
        _check(params)

        xp = np.array([-np.inf, 1, 9, np.inf])
        fp = np.array([0, 0.1, 0.9, 1])
        x = np.array([0.2, 9.5])
        params = {'x': x, 'xp': xp, 'fp': fp}
        _check(params)

    @unittest.skipUnless(np_version >= (1, 10), "interp needs Numpy 1.10+")
    def test_interp_supplemental_tests(self):
        # inspired by class TestInterp
        # https://github.com/numpy/numpy/blob/f5b6850f231/numpy/lib/tests/test_function_base.py
        pyfunc = interp
        cfunc = jit(nopython=True)(pyfunc)
        _check = partial(self._check_output, pyfunc, cfunc)

        for size in range(1, 10):
            xp = np.arange(size, dtype=np.double)
            yp = np.ones(size, dtype=np.double)
            incpts = np.array([-1, 0, size - 1, size], dtype=np.double)
            decpts = incpts[::-1]

            incres = cfunc(incpts, xp, yp)
            decres = cfunc(decpts, xp, yp)
            inctgt = np.array([1, 1, 1, 1], dtype=float)
            dectgt = inctgt[::-1]
            np.testing.assert_almost_equal(incres, inctgt)
            np.testing.assert_almost_equal(decres, dectgt)

        x = np.linspace(0, 1, 5)
        y = np.linspace(0, 1, 5)
        x0 = 0
        np.testing.assert_almost_equal(cfunc(x0, x, y), x0)
        x0 = 0.3
        np.testing.assert_almost_equal(cfunc(x0, x, y), x0)
        x0 = np.float32(0.3)
        np.testing.assert_almost_equal(cfunc(x0, x, y), x0)
        x0 = np.float64(0.3)
        np.testing.assert_almost_equal(cfunc(x0, x, y), x0)
        x0 = np.nan
        np.testing.assert_almost_equal(cfunc(x0, x, y), x0)

        x = np.linspace(0, 1, 5)
        y = np.linspace(0, 1, 5)
        x0 = np.array(0.3)
        np.testing.assert_almost_equal(cfunc(x0, x, y), x0)

        xp = np.arange(0, 10, 0.0001)
        fp = np.sin(xp)
        np.testing.assert_almost_equal(cfunc(np.pi, xp, fp), 0.0)

    @unittest.skipUnless(np_version >= (1, 12), "complex interp: Numpy 1.10+")
    def test_interp_supplemental_complex_tests(self):
        # inspired by class TestInterp
        # https://github.com/numpy/numpy/blob/f5b6850f231/numpy/lib/tests/test_function_base.py
        pyfunc = interp
        cfunc = jit(nopython=True)(pyfunc)
        _check = partial(self._check_output, pyfunc, cfunc)

        x = np.linspace(0, 1, 5)
        y = np.linspace(0, 1, 5) + (1 + np.linspace(0, 1, 5)) * 1.0j
        x0 = 0.3
        y0 = x0 + (1 + x0) * 1.0j
        np.testing.assert_almost_equal(cfunc(x0, x, y), y0)

    def test_asarray(self):

        def input_variations():
            """
            To quote from: https://docs.scipy.org/doc/numpy/reference/generated/numpy.asarray.html
            Input data, in any form that can be converted to an array.
            This includes:
            * lists
            * lists of tuples
            * tuples
            * tuples of tuples
            * tuples of lists
            * ndarrays
            """
            yield 1j
            yield 1.2
            yield False
            yield 1
            yield [1, 2, 3]
            yield [(1, 2, 3), (1, 2, 3)]
            yield (1, 2, 3)
            yield ((1, 2, 3), (1, 2, 3))
            yield ([1, 2, 3], [1, 2, 3])
            yield np.array([])
            yield np.arange(4)
            yield np.arange(12).reshape(3, 4)
            yield np.arange(12).reshape(3, 4).T

        # used to check that if the input is already an array and the dtype is
        # the same as that of the input/omitted then the array itself is
        # returned.
        def check_pass_through(jitted, expect_same, params):
            returned = jitted(**params)
            if expect_same:
                self.assertTrue(returned is params['a'])
            else:
                self.assertTrue(returned is not params['a'])
                # should be numerically the same, just different dtype
                np.testing.assert_allclose(returned, params['a'])
                self.assertTrue(returned.dtype == params['dtype'])

        for pyfunc in [asarray, asarray_kws]:
            cfunc = jit(nopython=True)(pyfunc)
            _check = partial(self._check_output, pyfunc, cfunc)

            for x in input_variations():
                params = {'a': x}
                if 'kws' in pyfunc.__name__:
                    for dt in [None, np.complex128]:
                        params['dtype'] = dt
                        _check(params)
                else:
                    _check(params)

                # check the behaviour over a dtype change (or not!)
                x = np.arange(10, dtype=np.float32)
                params = {'a': x}
                if 'kws' in pyfunc.__name__:
                    params['dtype'] = None
                    check_pass_through(cfunc, True, params)
                    params['dtype'] = np.complex128
                    check_pass_through(cfunc, False, params)
                    params['dtype'] = np.float32
                    check_pass_through(cfunc, True, params)
                else:
                    check_pass_through(cfunc, True, params)


class TestNPMachineParameters(TestCase):
    # tests np.finfo, np.iinfo, np.MachAr

    template = '''
def foo():
    ty = np.%s
    return np.%s(ty)
'''

    bits = ('bits',) if np_version >= (1, 12)  else ()

    def check(self, func, attrs, *args):
        pyfunc = func
        cfunc = jit(nopython=True)(pyfunc)

        expected = pyfunc(*args)
        got = cfunc(*args)

        # check result
        for attr in attrs:
            self.assertPreciseEqual(getattr(expected, attr),
                                    getattr(got, attr))

    def create_harcoded_variant(self, basefunc, ty):
        #create an instance of using the function with a hardcoded type
        #and eval it into existence, return the function for use
        tystr = ty.__name__
        basestr = basefunc.__name__
        funcstr = self.template % (tystr, basestr)
        eval(compile(funcstr, '<string>', 'exec'))
        return locals()['foo']

    def test_MachAr(self):
        attrs = ('ibeta', 'it', 'machep', 'eps', 'negep', 'epsneg', 'iexp',
                 'minexp', 'xmin', 'maxexp', 'xmax', 'irnd', 'ngrd',
                 'epsilon', 'tiny', 'huge', 'precision', 'resolution',)
        self.check(machar, attrs)

    def test_finfo(self):
        types = [np.float32, np.float64, np.complex64, np.complex128]
        attrs = self.bits + ('eps', 'epsneg', 'iexp', 'machep', 'max',
                'maxexp', 'negep', 'nexp', 'nmant', 'precision',
                'resolution', 'tiny',)
        for ty in types:
            self.check(finfo, attrs, ty(1))
            hc_func = self.create_harcoded_variant(np.finfo, ty)
            self.check(hc_func, attrs)

        # check unsupported attr raises
        with self.assertRaises(TypingError) as raises:
            cfunc = jit(nopython=True)(finfo_machar)
            cfunc(7.)
        msg = "Unknown attribute 'machar' of type finfo"
        self.assertIn(msg, str(raises.exception))

        # check invalid type raises
        with self.assertTypingError():
            cfunc = jit(nopython=True)(finfo)
            cfunc(np.int32(7))

    def test_iinfo(self):
        # check types and instances of types
        types = [np.int8, np.int16, np.int32, np.int64, np.uint8, np.uint16,
                 np.uint32, np.uint64]
        attrs = ('min', 'max') + self.bits
        for ty in types:
            self.check(iinfo, attrs, ty(1))
            hc_func = self.create_harcoded_variant(np.iinfo, ty)
            self.check(hc_func, attrs)

        # check invalid type raises
        with self.assertTypingError():
            cfunc = jit(nopython=True)(iinfo)
            cfunc(np.float64(7))<|MERGE_RESOLUTION|>--- conflicted
+++ resolved
@@ -2225,20 +2225,6 @@
             got = cfunc(x, xp, fp)
             self.assertPreciseEqual(expected, got, abs_tol=atol)
 
-<<<<<<< HEAD
-            if np_version < (1, 16):
-                # alg changed in 1.16 and other things were found
-                # not-quite-right in inf/nan handling, skip for now
-                self._set_some_values_to_nan(x)
-                expected = pyfunc(x, xp, fp)
-                got = cfunc(x, xp, fp)
-                self.assertPreciseEqual(expected, got, abs_tol=1e-14)
-
-                self._set_some_values_to_nan(fp)
-                expected = pyfunc(x, xp, fp)
-                got = cfunc(x, xp, fp)
-                self.assertPreciseEqual(expected, got, abs_tol=1e-14)
-=======
             # add some values non finite
             self._make_some_values_non_finite(x)
             expected = pyfunc(x, xp, fp)
@@ -2249,7 +2235,6 @@
             expected = pyfunc(x, xp, fp)
             got = cfunc(x, xp, fp)
             self.assertPreciseEqual(expected, got, abs_tol=atol)
->>>>>>> 533dd42d
 
             self._make_some_values_non_finite(fp)
             expected = pyfunc(x, xp, fp)
