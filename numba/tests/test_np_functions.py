--- conflicted
+++ resolved
@@ -399,10 +399,10 @@
     return np.flipud(a)
 
 
-<<<<<<< HEAD
 def np_union1d(a, b):
     return np.union1d(a,b)
-=======
+
+
 def np_asarray_chkfinite(a, dtype=None):
     return np.asarray_chkfinite(a, dtype)
 
@@ -417,7 +417,6 @@
 
 def nan_to_num(X, copy=True, nan=0.0):
     return np.nan_to_num(X, copy=copy, nan=nan)
->>>>>>> 386a8f9d
 
 
 class TestNPFunctions(MemoryLeakMixin, TestCase):
@@ -4641,7 +4640,6 @@
             str(raises.exception)
         )
 
-<<<<<<< HEAD
     def test_union1d(self):
         pyfunc = np_union1d
         cfunc = jit(nopython=True)(pyfunc)
@@ -4728,7 +4726,6 @@
             str(raises.exception)
         )
 
-=======
     def test_asarray_chkfinite(self):
         pyfunc = np_asarray_chkfinite
         cfunc = jit(nopython=True)(pyfunc)
@@ -5012,7 +5009,6 @@
         self.assertIn("The first argument must be a scalar or an array-like",
                       str(raises.exception))
 
->>>>>>> 386a8f9d
 
 class TestNPMachineParameters(TestCase):
     # tests np.finfo, np.iinfo, np.MachAr
