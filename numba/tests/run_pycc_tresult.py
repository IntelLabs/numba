import os
from ctypes import *

from numba.pycc import find_shared_ending
from numba.pycc import pycc

def test_pycc():
    modulename = os.path.join(os.path.dirname(__file__), 'compile_with_pycc')
    cdll_modulename = modulename + find_shared_ending()
    if os.path.exists(cdll_modulename):
        os.unlink(cdll_modulename)

    pycc.main(args=[modulename + '.py'])
    lib = CDLL(cdll_modulename)

<<<<<<< HEAD
    try:
        lib.mult.argtypes = [c_double, c_double]
        lib.mult.restype = c_double
=======
    res = lib.mult(123, 321)
    print(('lib.mult(123, 321) =', res))
    assert res == 123 * 321
>>>>>>> 0458341d

        lib.multf.argtypes = [c_float, c_float]
        lib.multf.restype = c_float

<<<<<<< HEAD
=======
    res = lib.multf(987, 321)
    print(('lib.multf(987, 321) =', res))
    assert res == 987 * 321
finally:
    del lib
    if os.path.exists(cdll_modulename):
        os.unlink(cdll_modulename)
>>>>>>> 0458341d

        res = lib.mult(123, 321)
        print(('lib.mult(123, 321) =', res))
        assert res == 123 * 321


        res = lib.multf(987, 321)
        print(('lib.multf(987, 321) =', res))
        assert res == 987 * 321
    finally:
        del lib
        if os.path.exists(cdll_modulename):
            os.unlink(cdll_modulename)

    out_modulename = (os.path.join(os.path.dirname(__file__),
                                   'compiled_with_pycc')
                      + find_shared_ending())
    pycc.main(args=['--python', '-o', out_modulename, modulename + '.py'])
    try:
        import numba.tests.compiled_with_pycc as lib
        try:
            res = lib.mult(123, 321)
            print 'lib.mult(123, 321) =', res
            assert res == 123 * 321

            res = lib.multf(987, 321)
            print 'lib.multf(987, 321) =', res
            assert res == 987 * 321
        finally:
            del lib
    finally:
        if os.path.exists(out_modulename):
            os.unlink(out_modulename)

if __name__ == "__main__":
    test_pycc()<|MERGE_RESOLUTION|>--- conflicted
+++ resolved
@@ -13,34 +13,16 @@
     pycc.main(args=[modulename + '.py'])
     lib = CDLL(cdll_modulename)
 
-<<<<<<< HEAD
     try:
         lib.mult.argtypes = [c_double, c_double]
         lib.mult.restype = c_double
-=======
-    res = lib.mult(123, 321)
-    print(('lib.mult(123, 321) =', res))
-    assert res == 123 * 321
->>>>>>> 0458341d
 
         lib.multf.argtypes = [c_float, c_float]
         lib.multf.restype = c_float
 
-<<<<<<< HEAD
-=======
-    res = lib.multf(987, 321)
-    print(('lib.multf(987, 321) =', res))
-    assert res == 987 * 321
-finally:
-    del lib
-    if os.path.exists(cdll_modulename):
-        os.unlink(cdll_modulename)
->>>>>>> 0458341d
-
         res = lib.mult(123, 321)
         print(('lib.mult(123, 321) =', res))
         assert res == 123 * 321
-
 
         res = lib.multf(987, 321)
         print(('lib.multf(987, 321) =', res))
