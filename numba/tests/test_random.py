--- conflicted
+++ resolved
@@ -12,12 +12,8 @@
 import numba.unittest_support as unittest
 from numba import jit, _helperlib, types
 from numba.compiler import compile_isolated
-<<<<<<< HEAD
 from numba.targets.randomimpl import random_init
-from .support import TestCase, compile_function
-=======
 from .support import TestCase, compile_function, tag
->>>>>>> f6e46316
 
 
 # State size of the Mersenne Twister
