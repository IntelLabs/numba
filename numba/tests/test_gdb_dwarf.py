--- conflicted
+++ resolved
@@ -47,10 +47,9 @@
     def test_break_on_symbol(self):
         self._subprocess_test_runner('test_break_on_symbol')
 
-<<<<<<< HEAD
     def test_break_on_symbol_version(self):
         self._subprocess_test_runner('test_break_on_symbol_version')
-=======
+
     def test_pretty_print(self):
         if not self._gdb_has_numpy():
             _msg = "Cannot find gdb with NumPy support"
@@ -256,7 +255,6 @@
         self.assertIn("array[Exception:", rep)
         self.assertIn("Unsupported sub-type", rep)
         self.assertIn("nestedarray(int16", rep)
->>>>>>> e5c2c629
 
 
 if __name__ == '__main__':
