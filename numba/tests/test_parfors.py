#
# Copyright (c) 2017 Intel Corporation
# SPDX-License-Identifier: BSD-2-Clause
#


from math import sqrt
import numbers
import re
import sys
import dis
import platform
import types as pytypes
import warnings
from functools import reduce
import numpy as np
from numpy.random import randn
import operator
from collections import defaultdict, namedtuple

import numba.parfors.parfor
from numba import njit, prange, set_num_threads, get_num_threads
from numba.core import (types, utils, typing, errors, ir, rewrites,
                        typed_passes, inline_closurecall, config, compiler, cpu)
from numba.extending import (overload_method, register_model,
                             typeof_impl, unbox, NativeValue, models)
from numba.core.registry import cpu_target
from numba.core.annotations import type_annotations
from numba.core.ir_utils import (find_callname, guard, build_definitions,
                            get_definition, is_getitem, is_setitem,
                            index_var_of_get_setitem)
from numba.np.unsafe.ndarray import empty_inferred as unsafe_empty
from numba.core.bytecode import ByteCodeIter
from numba.core.compiler import (compile_isolated, Flags, CompilerBase,
                                 DefaultPassBuilder)
from numba.core.compiler_machinery import register_pass, AnalysisPass
from numba.core.typed_passes import IRLegalization
from numba.tests.support import (TestCase, captured_stdout, MemoryLeakMixin,
                      override_env_config, linux_only, tag,
                      skip_parfors_unsupported, _32bit, needs_blas,
                      needs_lapack, disabled_test)
import cmath
import unittest


x86_only = unittest.skipIf(platform.machine() not in ('i386', 'x86_64'), 'x86 only test')

_GLOBAL_INT_FOR_TESTING1 = 17
_GLOBAL_INT_FOR_TESTING2 = 5

TestNamedTuple = namedtuple('TestNamedTuple', ('part0', 'part1'))

class TestParforsBase(TestCase):
    """
    Base class for testing parfors.
    Provides functions for compilation and three way comparison between
    python functions, njit'd functions and parfor njit'd functions.
    """

    _numba_parallel_test_ = False

    def __init__(self, *args):
        # flags for njit()
        self.cflags = Flags()
        self.cflags.set('nrt')

        # flags for njit(parallel=True)
        self.pflags = Flags()
        self.pflags.set('auto_parallel', cpu.ParallelOptions(True))
        self.pflags.set('nrt')

        # flags for njit(parallel=True, fastmath=True)
        self.fast_pflags = Flags()
        self.fast_pflags.set('auto_parallel', cpu.ParallelOptions(True))
        self.fast_pflags.set('nrt')
        self.fast_pflags.set('fastmath', cpu.FastMathOptions(True))
        super(TestParforsBase, self).__init__(*args)

    def _compile_this(self, func, sig, flags):
        return compile_isolated(func, sig, flags=flags)

    def compile_parallel(self, func, sig):
        return self._compile_this(func, sig, flags=self.pflags)

    def compile_parallel_fastmath(self, func, sig):
        return self._compile_this(func, sig, flags=self.fast_pflags)

    def compile_njit(self, func, sig):
        return self._compile_this(func, sig, flags=self.cflags)

    def compile_all(self, pyfunc, *args, **kwargs):
        sig = tuple([numba.typeof(x) for x in args])

        # compile the prange injected function
        cpfunc = self.compile_parallel(pyfunc, sig)

        # compile a standard njit of the original function
        cfunc = self.compile_njit(pyfunc, sig)

        return cfunc, cpfunc

    def check_parfors_vs_others(self, pyfunc, cfunc, cpfunc, *args, **kwargs):
        """
        Checks python, njit and parfor impls produce the same result.

        Arguments:
            pyfunc - the python function to test
            cfunc - CompilerResult from njit of pyfunc
            cpfunc - CompilerResult from njit(parallel=True) of pyfunc
            args - arguments for the function being tested
        Keyword Arguments:
            scheduler_type - 'signed', 'unsigned' or None, default is None.
                           Supply in cases where the presence of a specific
                           scheduler is to be asserted.
            fastmath_pcres - a fastmath parallel compile result, if supplied
                             will be run to make sure the result is correct
            Remaining kwargs are passed to np.testing.assert_almost_equal
        """
        scheduler_type = kwargs.pop('scheduler_type', None)
        check_fastmath = kwargs.pop('check_fastmath', None)
        fastmath_pcres = kwargs.pop('fastmath_pcres', None)
        check_scheduling = kwargs.pop('check_scheduling', True)

        def copy_args(*args):
            if not args:
                return tuple()
            new_args = []
            for x in args:
                if isinstance(x, np.ndarray):
                    new_args.append(x.copy('k'))
                elif isinstance(x, np.number):
                    new_args.append(x.copy())
                elif isinstance(x, numbers.Number):
                    new_args.append(x)
                elif isinstance(x, tuple):
                    new_args.append(x)
                elif isinstance(x, list):
                    new_args.append(x[:])
                else:
                    raise ValueError('Unsupported argument type encountered')
            return tuple(new_args)

        # python result
        py_expected = pyfunc(*copy_args(*args))

        # njit result
        njit_output = cfunc.entry_point(*copy_args(*args))

        # parfor result
        parfor_output = cpfunc.entry_point(*copy_args(*args))

        np.testing.assert_almost_equal(njit_output, py_expected, **kwargs)
        np.testing.assert_almost_equal(parfor_output, py_expected, **kwargs)

        self.assertEqual(type(njit_output), type(parfor_output))

        if check_scheduling:
            self.check_scheduling(cpfunc, scheduler_type)

        # if requested check fastmath variant
        if fastmath_pcres is not None:
            parfor_fastmath_output = fastmath_pcres.entry_point(*copy_args(*args))
            np.testing.assert_almost_equal(parfor_fastmath_output, py_expected,
                                           **kwargs)


    def check_scheduling(self, cres, scheduler_type):
        # make sure parfor set up scheduling
        scheduler_str = '@do_scheduling'
        if scheduler_type is not None:
            if scheduler_type in ['signed', 'unsigned']:
                scheduler_str += '_' + scheduler_type
            else:
                msg = "Unknown scheduler_type specified: %s"
                raise ValueError(msg % scheduler_type)

        self.assertIn(scheduler_str, cres.library.get_llvm_str())

    def _filter_mod(self, mod, magicstr, checkstr=None):
        """ helper function to filter out modules by name"""
        filt = [x for x in mod if magicstr in x.name]
        if checkstr is not None:
            for x in filt:
                assert checkstr in str(x)
        return filt

    def _get_gufunc_modules(self, cres, magicstr, checkstr=None):
        """ gets the gufunc LLVM Modules"""
        _modules = [x for x in cres.library._codegen._engine._ee._modules]
        return self._filter_mod(_modules, magicstr, checkstr=checkstr)

    def _get_gufunc_info(self, cres, fn):
        """ helper for gufunc IR/asm generation"""
        # get the gufunc modules
        magicstr = '__numba_parfor_gufunc'
        gufunc_mods = self._get_gufunc_modules(cres, magicstr)
        x = dict()
        for mod in gufunc_mods:
            x[mod.name] = fn(mod)
        return x

    def _get_gufunc_ir(self, cres):
        """
        Returns the IR of the gufuncs used as parfor kernels
        as a dict mapping the gufunc name to its IR.

        Arguments:
         cres - a CompileResult from `njit(parallel=True, ...)`
        """
        return self._get_gufunc_info(cres, str)

    def _get_gufunc_asm(self, cres):
        """
        Returns the assembly of the gufuncs used as parfor kernels
        as a dict mapping the gufunc name to its assembly.

        Arguments:
         cres - a CompileResult from `njit(parallel=True, ...)`
        """
        tm = cres.library._codegen._tm
        def emit_asm(mod):
            return str(tm.emit_assembly(mod))
        return self._get_gufunc_info(cres, emit_asm)

    def assert_fastmath(self, pyfunc, sig):
        """
        Asserts that the fastmath flag has some effect in that suitable
        instructions are now labelled as `fast`. Whether LLVM can actually do
        anything to optimise better now the derestrictions are supplied is
        another matter!

        Arguments:
         pyfunc - a function that contains operations with parallel semantics
         sig - the type signature of pyfunc
        """

        cres = self.compile_parallel_fastmath(pyfunc, sig)
        _ir = self._get_gufunc_ir(cres)

        def _get_fast_instructions(ir):
            splitted = ir.splitlines()
            fast_inst = []
            for x in splitted:
                m = re.search(r'\bfast\b', x)  # \b for wholeword
                if m is not None:
                    fast_inst.append(x)
            return fast_inst

        def _assert_fast(instrs):
            ops = ('fadd', 'fsub', 'fmul', 'fdiv', 'frem', 'fcmp')
            for inst in instrs:
                count = 0
                for op in ops:
                    match = op + ' fast'
                    if match in inst:
                        count += 1
                self.assertTrue(count > 0)

        for name, guir in _ir.items():
            inst = _get_fast_instructions(guir)
            _assert_fast(inst)


def blackscholes_impl(sptprice, strike, rate, volatility, timev):
    # blackscholes example
    logterm = np.log(sptprice / strike)
    powterm = 0.5 * volatility * volatility
    den = volatility * np.sqrt(timev)
    d1 = (((rate + powterm) * timev) + logterm) / den
    d2 = d1 - den
    NofXd1 = 0.5 + 0.5 * 2.0 * d1
    NofXd2 = 0.5 + 0.5 * 2.0 * d2
    futureValue = strike * np.exp(- rate * timev)
    c1 = futureValue * NofXd2
    call = sptprice * NofXd1 - c1
    put = call - futureValue + sptprice
    return put


def lr_impl(Y, X, w, iterations):
    # logistic regression example
    for i in range(iterations):
        w -= np.dot(((1.0 / (1.0 + np.exp(-Y * np.dot(X, w))) - 1.0) * Y), X)
    return w

def example_kmeans_test(A, numCenter, numIter, init_centroids):
    centroids = init_centroids
    N, D = A.shape

    for l in range(numIter):
        dist = np.array([[sqrt(np.sum((A[i,:]-centroids[j,:])**2))
                                for j in range(numCenter)] for i in range(N)])
        labels = np.array([dist[i,:].argmin() for i in range(N)])

        centroids = np.array([[np.sum(A[labels==i, j])/np.sum(labels==i)
                                 for j in range(D)] for i in range(numCenter)])

    return centroids

def get_optimized_numba_ir(test_func, args, **kws):
    typingctx = typing.Context()
    targetctx = cpu.CPUContext(typingctx)
    test_ir = compiler.run_frontend(test_func)
    if kws:
        options = cpu.ParallelOptions(kws)
    else:
        options = cpu.ParallelOptions(True)

    tp = TestPipeline(typingctx, targetctx, args, test_ir)

    with cpu_target.nested_context(typingctx, targetctx):
        typingctx.refresh()
        targetctx.refresh()

        inline_pass = inline_closurecall.InlineClosureCallPass(tp.state.func_ir,
                                                               options,
                                                               typed=True)
        inline_pass.run()

        rewrites.rewrite_registry.apply('before-inference', tp.state)

        tp.state.typemap, tp.state.return_type, tp.state.calltypes = \
        typed_passes.type_inference_stage(tp.state.typingctx, tp.state.func_ir,
            tp.state.args, None)

        type_annotations.TypeAnnotation(
            func_ir=tp.state.func_ir,
            typemap=tp.state.typemap,
            calltypes=tp.state.calltypes,
            lifted=(),
            lifted_from=None,
            args=tp.state.args,
            return_type=tp.state.return_type,
            html_output=config.HTML)

        diagnostics = numba.parfors.parfor.ParforDiagnostics()

        preparfor_pass = numba.parfors.parfor.PreParforPass(
            tp.state.func_ir, tp.state.typemap, tp.state.calltypes,
            tp.state.typingctx, options,
            swapped=diagnostics.replaced_fns)
        preparfor_pass.run()

        rewrites.rewrite_registry.apply('after-inference', tp.state)

        flags = compiler.Flags()
        parfor_pass = numba.parfors.parfor.ParforPass(
            tp.state.func_ir, tp.state.typemap, tp.state.calltypes,
            tp.state.return_type, tp.state.typingctx, options, flags,
            diagnostics=diagnostics)
        parfor_pass.run()
        test_ir._definitions = build_definitions(test_ir.blocks)

    return test_ir, tp

def countParfors(test_func, args, **kws):
    test_ir, tp = get_optimized_numba_ir(test_func, args, **kws)
    ret_count = 0

    for label, block in test_ir.blocks.items():
        for i, inst in enumerate(block.body):
            if isinstance(inst, numba.parfors.parfor.Parfor):
                ret_count += 1

    return ret_count


def countArrays(test_func, args, **kws):
    test_ir, tp = get_optimized_numba_ir(test_func, args, **kws)
    return _count_arrays_inner(test_ir.blocks, tp.state.typemap)

def get_init_block_size(test_func, args, **kws):
    test_ir, tp = get_optimized_numba_ir(test_func, args, **kws)
    blocks = test_ir.blocks

    ret_count = 0

    for label, block in blocks.items():
        for i, inst in enumerate(block.body):
            if isinstance(inst, numba.parfors.parfor.Parfor):
                ret_count += len(inst.init_block.body)

    return ret_count

def _count_arrays_inner(blocks, typemap):
    ret_count = 0
    arr_set = set()

    for label, block in blocks.items():
        for i, inst in enumerate(block.body):
            if isinstance(inst, numba.parfors.parfor.Parfor):
                parfor_blocks = inst.loop_body.copy()
                parfor_blocks[0] = inst.init_block
                ret_count += _count_arrays_inner(parfor_blocks, typemap)
            if (isinstance(inst, ir.Assign)
                    and isinstance(typemap[inst.target.name],
                                    types.ArrayCompatible)):
                arr_set.add(inst.target.name)

    ret_count += len(arr_set)
    return ret_count

def countArrayAllocs(test_func, args, **kws):
    test_ir, tp = get_optimized_numba_ir(test_func, args, **kws)
    ret_count = 0

    for block in test_ir.blocks.values():
        ret_count += _count_array_allocs_inner(test_ir, block)

    return ret_count

def _count_array_allocs_inner(func_ir, block):
    ret_count = 0
    for inst in block.body:
        if isinstance(inst, numba.parfors.parfor.Parfor):
            ret_count += _count_array_allocs_inner(func_ir, inst.init_block)
            for b in inst.loop_body.values():
                ret_count += _count_array_allocs_inner(func_ir, b)

        if (isinstance(inst, ir.Assign) and isinstance(inst.value, ir.Expr)
                and inst.value.op == 'call'
                and (guard(find_callname, func_ir, inst.value) == ('empty', 'numpy')
                or guard(find_callname, func_ir, inst.value)
                    == ('empty_inferred', 'numba.np.unsafe.ndarray'))):
            ret_count += 1

    return ret_count

def countNonParforArrayAccesses(test_func, args, **kws):
    test_ir, tp = get_optimized_numba_ir(test_func, args, **kws)
    return _count_non_parfor_array_accesses_inner(test_ir, test_ir.blocks,
                                                  tp.state.typemap)

def _count_non_parfor_array_accesses_inner(f_ir, blocks, typemap, parfor_indices=None):
    ret_count = 0
    if parfor_indices is None:
        parfor_indices = set()

    for label, block in blocks.items():
        for stmt in block.body:
            if isinstance(stmt, numba.parfors.parfor.Parfor):
                parfor_indices.add(stmt.index_var.name)
                parfor_blocks = stmt.loop_body.copy()
                parfor_blocks[0] = stmt.init_block
                ret_count += _count_non_parfor_array_accesses_inner(
                    f_ir, parfor_blocks, typemap, parfor_indices)

            # getitem
            if (is_getitem(stmt) and isinstance(typemap[stmt.value.value.name],
                        types.ArrayCompatible) and not _uses_indices(
                        f_ir, index_var_of_get_setitem(stmt), parfor_indices)):
                ret_count += 1

            # setitem
            if (is_setitem(stmt) and isinstance(typemap[stmt.target.name],
                    types.ArrayCompatible) and not _uses_indices(
                    f_ir, index_var_of_get_setitem(stmt), parfor_indices)):
                ret_count += 1

    return ret_count

def _uses_indices(f_ir, index, index_set):
    if index.name in index_set:
        return True

    ind_def = guard(get_definition, f_ir, index)
    if isinstance(ind_def, ir.Expr) and ind_def.op == 'build_tuple':
        varnames = set(v.name for v in ind_def.items)
        return len(varnames & index_set) != 0

    return False


class TestPipeline(object):
    def __init__(self, typingctx, targetctx, args, test_ir):
        self.state = compiler.StateDict()
        self.state.typingctx = typingctx
        self.state.targetctx = targetctx
        self.state.args = args
        self.state.func_ir = test_ir
        self.state.typemap = None
        self.state.return_type = None
        self.state.calltypes = None


class TestParfors(TestParforsBase):

    def __init__(self, *args):
        TestParforsBase.__init__(self, *args)
        # these are used in the mass of simple tests
        m = np.reshape(np.arange(12.), (3, 4))
        self.simple_args = [np.arange(3.), np.arange(4.), m, m.T]

    def check(self, pyfunc, *args, **kwargs):
        cfunc, cpfunc = self.compile_all(pyfunc, *args)
        self.check_parfors_vs_others(pyfunc, cfunc, cpfunc, *args, **kwargs)

    @skip_parfors_unsupported
    def test_arraymap(self):
        def test_impl(a, x, y):
            return a * x + y

        A = np.linspace(0, 1, 10)
        X = np.linspace(2, 1, 10)
        Y = np.linspace(1, 2, 10)

        self.check(test_impl, A, X, Y)

    @skip_parfors_unsupported
    @needs_blas
    def test_mvdot(self):
        def test_impl(a, v):
            return np.dot(a, v)

        A = np.linspace(0, 1, 20).reshape(2, 10)
        v = np.linspace(2, 1, 10)

        self.check(test_impl, A, v)

    @skip_parfors_unsupported
    def test_0d_broadcast(self):
        def test_impl():
            X = np.array(1)
            Y = np.ones((10, 12))
            return np.sum(X + Y)
        self.check(test_impl)
        self.assertTrue(countParfors(test_impl, ()) == 1)

    @skip_parfors_unsupported
    def test_2d_parfor(self):
        def test_impl():
            X = np.ones((10, 12))
            Y = np.zeros((10, 12))
            return np.sum(X + Y)
        self.check(test_impl)
        self.assertTrue(countParfors(test_impl, ()) == 1)

    @skip_parfors_unsupported
    def test_pi(self):
        def test_impl(n):
            x = 2 * np.random.ranf(n) - 1
            y = 2 * np.random.ranf(n) - 1
            return 4 * np.sum(x**2 + y**2 < 1) / n

        self.check(test_impl, 100000, decimal=1)
        self.assertTrue(countParfors(test_impl, (types.int64, )) == 1)
        self.assertTrue(countArrays(test_impl, (types.intp,)) == 0)

    @skip_parfors_unsupported
    def test_fuse_argmin_argmax_max_min(self):
        for op in [np.argmin, np.argmax, np.min, np.max]:
            def test_impl(n):
                A = np.ones(n)
                C = op(A)
                B = A.sum()
                return B + C
            self.check(test_impl, 256)
            self.assertTrue(countParfors(test_impl, (types.int64, )) == 1)
            self.assertTrue(countArrays(test_impl, (types.intp,)) == 0)

    @skip_parfors_unsupported
    def test_blackscholes(self):
        # blackscholes takes 5 1D float array args
        args = (numba.float64[:], ) * 5
        self.assertTrue(countParfors(blackscholes_impl, args) == 1)

    @skip_parfors_unsupported
    @needs_blas
    def test_logistic_regression(self):
        args = (numba.float64[:], numba.float64[:,:], numba.float64[:],
                numba.int64)
        self.assertTrue(countParfors(lr_impl, args) == 1)
        self.assertTrue(countArrayAllocs(lr_impl, args) == 1)

    @skip_parfors_unsupported
    def test_kmeans(self):
        np.random.seed(0)
        N = 1024
        D = 10
        centers = 3
        A = np.random.ranf((N, D))
        init_centroids = np.random.ranf((centers, D))
        self.check(example_kmeans_test, A, centers, 3, init_centroids,
                                                                    decimal=1)
        # TODO: count parfors after k-means fusion is working
        # requires recursive parfor counting
        arg_typs = (types.Array(types.float64, 2, 'C'), types.intp, types.intp,
                    types.Array(types.float64, 2, 'C'))
        self.assertTrue(
            countNonParforArrayAccesses(example_kmeans_test, arg_typs) == 0)

    @unittest.skipIf(not _32bit, "Only impacts 32 bit hardware")
    @needs_blas
    def test_unsupported_combination_raises(self):
        """
        This test is in place until issues with the 'parallel'
        target on 32 bit hardware are fixed.
        """
        with self.assertRaises(errors.UnsupportedParforsError) as raised:
            @njit(parallel=True)
            def ddot(a, v):
                return np.dot(a, v)

            A = np.linspace(0, 1, 20).reshape(2, 10)
            v = np.linspace(2, 1, 10)
            ddot(A, v)

        msg = ("The 'parallel' target is not currently supported on 32 bit "
               "hardware")
        self.assertIn(msg, str(raised.exception))

    @skip_parfors_unsupported
    def test_simple01(self):
        def test_impl():
            return np.ones(())
        with self.assertRaises(AssertionError) as raises:
            self.check(test_impl)
        self.assertIn("\'@do_scheduling\' not found", str(raises.exception))

    @skip_parfors_unsupported
    def test_simple02(self):
        def test_impl():
            return np.ones((1,))
        self.check(test_impl)

    @skip_parfors_unsupported
    def test_simple03(self):
        def test_impl():
            return np.ones((1, 2))
        self.check(test_impl)

    @skip_parfors_unsupported
    def test_simple04(self):
        def test_impl():
            return np.ones(1)
        self.check(test_impl)

    @skip_parfors_unsupported
    def test_simple07(self):
        def test_impl():
            return np.ones((1, 2), dtype=np.complex128)
        self.check(test_impl)

    @skip_parfors_unsupported
    def test_simple08(self):
        def test_impl():
            return np.ones((1, 2)) + np.ones((1, 2))
        self.check(test_impl)

    @skip_parfors_unsupported
    def test_simple09(self):
        def test_impl():
            return np.ones((1, 1))
        self.check(test_impl)

    @skip_parfors_unsupported
    def test_simple10(self):
        def test_impl():
            return np.ones((0, 0))
        self.check(test_impl)

    @skip_parfors_unsupported
    def test_simple11(self):
        def test_impl():
            return np.ones((10, 10)) + 1.
        self.check(test_impl)

    @skip_parfors_unsupported
    def test_simple12(self):
        def test_impl():
            return np.ones((10, 10)) + np.complex128(1.)
        self.check(test_impl)

    @skip_parfors_unsupported
    def test_simple13(self):
        def test_impl():
            return np.complex128(1.)
        with self.assertRaises(AssertionError) as raises:
            self.check(test_impl)
        self.assertIn("\'@do_scheduling\' not found", str(raises.exception))

    @skip_parfors_unsupported
    def test_simple14(self):
        def test_impl():
            return np.ones((10, 10))[0::20]
        self.check(test_impl)

    @skip_parfors_unsupported
    def test_simple15(self):
        def test_impl(v1, v2, m1, m2):
            return v1 + v1
        self.check(test_impl, *self.simple_args)

    @skip_parfors_unsupported
    def test_simple16(self):
        def test_impl(v1, v2, m1, m2):
            return m1 + m1
        self.check(test_impl, *self.simple_args)

    @skip_parfors_unsupported
    def test_simple17(self):
        def test_impl(v1, v2, m1, m2):
            return m2 + v1
        self.check(test_impl, *self.simple_args)

    @skip_parfors_unsupported
    @needs_lapack
    def test_simple18(self):
        def test_impl(v1, v2, m1, m2):
            return m1.T + np.linalg.svd(m2)[1]
        self.check(test_impl, *self.simple_args)

    @skip_parfors_unsupported
    @needs_blas
    def test_simple19(self):
        def test_impl(v1, v2, m1, m2):
            return np.dot(m1, v2)
        self.check(test_impl, *self.simple_args)

    @skip_parfors_unsupported
    @needs_blas
    def test_simple20(self):
        def test_impl(v1, v2, m1, m2):
            return np.dot(m1, m2)
        # gemm is left to BLAS
        with self.assertRaises(AssertionError) as raises:
            self.check(test_impl, *self.simple_args)
        self.assertIn("\'@do_scheduling\' not found", str(raises.exception))

    @skip_parfors_unsupported
    @needs_blas
    def test_simple21(self):
        def test_impl(v1, v2, m1, m2):
            return np.dot(v1, v1)
        self.check(test_impl, *self.simple_args)

    @skip_parfors_unsupported
    def test_simple22(self):
        def test_impl(v1, v2, m1, m2):
            return np.sum(v1 + v1)
        self.check(test_impl, *self.simple_args)

    @skip_parfors_unsupported
    def test_simple23(self):
        def test_impl(v1, v2, m1, m2):
            x = 2 * v1
            y = 2 * v1
            return 4 * np.sum(x**2 + y**2 < 1) / 10
        self.check(test_impl, *self.simple_args)

    @skip_parfors_unsupported
    def test_simple24(self):
        def test_impl():
            n = 20
            A = np.ones((n, n))
            b = np.arange(n)
            return np.sum(A[:, b])
        self.check(test_impl)

    @disabled_test
    def test_simple_operator_15(self):
        """same as corresponding test_simple_<n> case but using operator.add"""
        def test_impl(v1, v2, m1, m2):
            return operator.add(v1, v1)

        self.check(test_impl, *self.simple_args)

    @disabled_test
    def test_simple_operator_16(self):
        def test_impl(v1, v2, m1, m2):
            return operator.add(m1, m1)

        self.check(test_impl, *self.simple_args)

    @disabled_test
    def test_simple_operator_17(self):
        def test_impl(v1, v2, m1, m2):
            return operator.add(m2, v1)

        self.check(test_impl, *self.simple_args)

    @skip_parfors_unsupported
    def test_np_func_direct_import(self):
        from numpy import ones  # import here becomes FreeVar
        def test_impl(n):
            A = ones(n)
            return A[0]
        n = 111
        self.check(test_impl, n)

    @skip_parfors_unsupported
    def test_np_random_func_direct_import(self):
        def test_impl(n):
            A = randn(n)
            return A[0]
        self.assertTrue(countParfors(test_impl, (types.int64, )) == 1)

    @skip_parfors_unsupported
    def test_arange(self):
        # test with stop only
        def test_impl1(n):
            return np.arange(n)
        # start and stop
        def test_impl2(s, n):
            return np.arange(n)
        # start, step, stop
        def test_impl3(s, n, t):
            return np.arange(s, n, t)

        for arg in [11, 128, 30.0, complex(4,5), complex(5,4)]:
            self.check(test_impl1, arg)
            self.check(test_impl2, 2, arg)
            self.check(test_impl3, 2, arg, 2)

    @skip_parfors_unsupported
    def test_linspace(self):
        # without num
        def test_impl1(start, stop):
            return np.linspace(start, stop)
        # with num
        def test_impl2(start, stop, num):
            return np.linspace(start, stop, num)

        for arg in [11, 128, 30.0, complex(4,5), complex(5,4)]:
            self.check(test_impl1, 2, arg)
            self.check(test_impl2, 2, arg, 30)

    @skip_parfors_unsupported
    def test_size_assertion(self):
        def test_impl(m, n):
            A = np.ones(m)
            B = np.ones(n)
            return np.sum(A + B)

        self.check(test_impl, 10, 10)
        with self.assertRaises(AssertionError) as raises:
            cfunc = njit(parallel=True)(test_impl)
            cfunc(10, 9)
        msg = "Sizes of A, B do not match"
        self.assertIn(msg, str(raises.exception))

    @skip_parfors_unsupported
    def test_mean(self):
        def test_impl(A):
            return A.mean()
        N = 100
        A = np.random.ranf(N)
        B = np.random.randint(10, size=(N, 3))
        self.check(test_impl, A)
        self.check(test_impl, B)
        self.assertTrue(countParfors(test_impl, (types.Array(types.float64, 1, 'C'), )) == 1)
        self.assertTrue(countParfors(test_impl, (types.Array(types.float64, 2, 'C'), )) == 1)

    @skip_parfors_unsupported
    def test_var(self):
        def test_impl(A):
            return A.var()
        N = 100
        A = np.random.ranf(N)
        B = np.random.randint(10, size=(N, 3))
        C = A + 1j * A
        self.check(test_impl, A)
        self.check(test_impl, B)
        self.check(test_impl, C)
        self.assertTrue(countParfors(test_impl, (types.Array(types.float64, 1, 'C'), )) == 2)
        self.assertTrue(countParfors(test_impl, (types.Array(types.float64, 2, 'C'), )) == 2)

    @skip_parfors_unsupported
    def test_std(self):
        def test_impl(A):
            return A.std()
        N = 100
        A = np.random.ranf(N)
        B = np.random.randint(10, size=(N, 3))
        C = A + 1j * A
        self.check(test_impl, A)
        self.check(test_impl, B)
        self.check(test_impl, C)
        self.assertTrue(countParfors(test_impl, (types.Array(types.float64, 1, 'C'), )) == 2)
        self.assertTrue(countParfors(test_impl, (types.Array(types.float64, 2, 'C'), )) == 2)

    @skip_parfors_unsupported
    def test_issue4963_globals(self):
        def test_impl():
            buf = np.zeros((_GLOBAL_INT_FOR_TESTING1, _GLOBAL_INT_FOR_TESTING2))
            return buf
        self.check(test_impl)

    @skip_parfors_unsupported
    def test_issue4963_freevars(self):
        _FREEVAR_INT_FOR_TESTING1 = 17
        _FREEVAR_INT_FOR_TESTING2 = 5
        def test_impl():
            buf = np.zeros((_FREEVAR_INT_FOR_TESTING1, _FREEVAR_INT_FOR_TESTING2))
            return buf
        self.check(test_impl)

    @skip_parfors_unsupported
    def test_random_parfor(self):
        """
        Test function with only a random call to make sure a random function
        like ranf is actually translated to a parfor.
        """
        def test_impl(n):
            A = np.random.ranf((n, n))
            return A
        self.assertTrue(countParfors(test_impl, (types.int64, )) == 1)

    @skip_parfors_unsupported
    def test_randoms(self):
        def test_impl(n):
            A = np.random.standard_normal(size=(n, n))
            B = np.random.randn(n, n)
            C = np.random.normal(0.0, 1.0, (n, n))
            D = np.random.chisquare(1.0, (n, n))
            E = np.random.randint(1, high=3, size=(n, n))
            F = np.random.triangular(1, 2, 3, (n, n))
            return np.sum(A+B+C+D+E+F)

        n = 128
        cpfunc = self.compile_parallel(test_impl, (numba.typeof(n),))
        parfor_output = cpfunc.entry_point(n)
        py_output = test_impl(n)
        # check results within 5% since random numbers generated in parallel
        np.testing.assert_allclose(parfor_output, py_output, rtol=0.05)
        self.assertTrue(countParfors(test_impl, (types.int64, )) == 1)

    @skip_parfors_unsupported
    def test_dead_randoms(self):
        def test_impl(n):
            A = np.random.standard_normal(size=(n, n))
            B = np.random.randn(n, n)
            C = np.random.normal(0.0, 1.0, (n, n))
            D = np.random.chisquare(1.0, (n, n))
            E = np.random.randint(1, high=3, size=(n, n))
            F = np.random.triangular(1, 2, 3, (n, n))
            return 3

        n = 128
        cpfunc = self.compile_parallel(test_impl, (numba.typeof(n),))
        parfor_output = cpfunc.entry_point(n)
        py_output = test_impl(n)
        self.assertEqual(parfor_output, py_output)
        self.assertTrue(countParfors(test_impl, (types.int64, )) == 0)

    @skip_parfors_unsupported
    def test_cfg(self):
        # from issue #2477
        def test_impl(x, is_positive, N):
            for i in numba.prange(2):
                for j in range( i*N//2, (i+1)*N//2 ):
                    is_positive[j] = 0
                    if x[j] > 0:
                        is_positive[j] = 1

            return is_positive

        N = 100
        x = np.random.rand(N)
        is_positive = np.zeros(N)
        self.check(test_impl, x, is_positive, N)

    @skip_parfors_unsupported
    def test_reduce(self):
        def test_impl(A):
            init_val = 10
            return reduce(lambda a,b: min(a, b), A, init_val)

        n = 211
        A = np.random.ranf(n)
        self.check(test_impl, A)
        A = np.random.randint(10, size=n).astype(np.int32)
        self.check(test_impl, A)

        # test checking the number of arguments for the reduce function
        def test_impl():
            g = lambda x: x ** 2
            return reduce(g, np.array([1, 2, 3, 4, 5]), 2)
        with self.assertTypingError():
            self.check(test_impl)

        # test checking reduction over bitarray masked arrays
        n = 160
        A = np.random.randint(10, size=n).astype(np.int32)
        def test_impl(A):
            return np.sum(A[A>=3])
        self.check(test_impl, A)
        # TODO: this should fuse
        # self.assertTrue(countParfors(test_impl, (numba.float64[:],)) == 1)

        def test_impl(A):
            B = A[:,0]
            return np.sum(A[B>=3,1])
        self.check(test_impl, A.reshape((16,10)))
        # TODO: this should also fuse
        #self.assertTrue(countParfors(test_impl, (numba.float64[:,:],)) == 1)

        def test_impl(A):
            B = A[:,0]
            return np.sum(A[B>=3,1:2])
        self.check(test_impl, A.reshape((16,10)))
        # this doesn't fuse due to mixed indices
        self.assertTrue(countParfors(test_impl, (numba.float64[:,:],)) == 2)

    @skip_parfors_unsupported
    def test_min(self):
        def test_impl1(A):
            return A.min()

        def test_impl2(A):
            return np.min(A)

        n = 211
        A = np.random.ranf(n)
        B = np.random.randint(10, size=n).astype(np.int32)
        C = np.random.ranf((n, n))  # test multi-dimensional array
        self.check(test_impl1, A)
        self.check(test_impl1, B)
        self.check(test_impl1, C)
        self.check(test_impl2, A)
        self.check(test_impl2, B)
        self.check(test_impl2, C)

        # checks that 0d array input raises
        msg = ("zero-size array to reduction operation "
               "minimum which has no identity")
        for impl in (test_impl1, test_impl2):
            pcfunc = self.compile_parallel(impl, (types.int64[:],))
            with self.assertRaises(ValueError) as e:
                pcfunc.entry_point(np.array([], dtype=np.int64))
            self.assertIn(msg, str(e.exception))

    @skip_parfors_unsupported
    def test_max(self):
        def test_impl1(A):
            return A.max()

        def test_impl2(A):
            return np.max(A)

        n = 211
        A = np.random.ranf(n)
        B = np.random.randint(10, size=n).astype(np.int32)
        C = np.random.ranf((n, n))  # test multi-dimensional array
        self.check(test_impl1, A)
        self.check(test_impl1, B)
        self.check(test_impl1, C)
        self.check(test_impl2, A)
        self.check(test_impl2, B)
        self.check(test_impl2, C)

        # checks that 0d array input raises
        msg = ("zero-size array to reduction operation "
               "maximum which has no identity")
        for impl in (test_impl1, test_impl2):
            pcfunc = self.compile_parallel(impl, (types.int64[:],))
            with self.assertRaises(ValueError) as e:
                pcfunc.entry_point(np.array([], dtype=np.int64))
            self.assertIn(msg, str(e.exception))

    @skip_parfors_unsupported
    def test_use_of_reduction_var1(self):
        def test_impl():
            acc = 0
            for i in prange(1):
                acc = cmath.sqrt(acc)
            return acc

        # checks that invalid use of reduction variable is detected
        msg = ("Use of reduction variable acc in an unsupported reduction function.")
        with self.assertRaises(ValueError) as e:
            pcfunc = self.compile_parallel(test_impl, ())
        self.assertIn(msg, str(e.exception))

    @skip_parfors_unsupported
    def test_argmin(self):
        def test_impl1(A):
            return A.argmin()

        def test_impl2(A):
            return np.argmin(A)

        n = 211
        A = np.array([1., 0., 2., 0., 3.])
        B = np.random.randint(10, size=n).astype(np.int32)
        C = np.random.ranf((n, n))  # test multi-dimensional array
        self.check(test_impl1, A)
        self.check(test_impl1, B)
        self.check(test_impl1, C)
        self.check(test_impl2, A)
        self.check(test_impl2, B)
        self.check(test_impl2, C)

        # checks that 0d array input raises
        msg = 'attempt to get argmin of an empty sequence'
        for impl in (test_impl1, test_impl2):
            pcfunc = self.compile_parallel(impl, (types.int64[:],))
            with self.assertRaises(ValueError) as e:
                pcfunc.entry_point(np.array([], dtype=np.int64))
            self.assertIn(msg, str(e.exception))

    @skip_parfors_unsupported
    def test_argmax(self):
        def test_impl1(A):
            return A.argmax()

        def test_impl2(A):
            return np.argmax(A)

        n = 211
        A = np.array([1., 0., 3., 2., 3.])
        B = np.random.randint(10, size=n).astype(np.int32)
        C = np.random.ranf((n, n))  # test multi-dimensional array
        self.check(test_impl1, A)
        self.check(test_impl1, B)
        self.check(test_impl1, C)
        self.check(test_impl2, A)
        self.check(test_impl2, B)
        self.check(test_impl2, C)

        # checks that 0d array input raises
        msg = 'attempt to get argmax of an empty sequence'
        for impl in (test_impl1, test_impl2):
            pcfunc = self.compile_parallel(impl, (types.int64[:],))
            with self.assertRaises(ValueError) as e:
                pcfunc.entry_point(np.array([], dtype=np.int64))
            self.assertIn(msg, str(e.exception))

    @skip_parfors_unsupported
    def test_parfor_array_access1(self):
        # signed index of the prange generated by sum() should be replaced
        # resulting in array A to be eliminated (see issue #2846)
        def test_impl(n):
            A = np.ones(n)
            return A.sum()

        n = 211
        self.check(test_impl, n)
        self.assertEqual(countArrays(test_impl, (types.intp,)), 0)

    @skip_parfors_unsupported
    def test_parfor_array_access2(self):
        # in this test, the prange index has the same name (i) in two loops
        # thus, i has multiple definitions and is harder to replace
        def test_impl(n):
            A = np.ones(n)
            m = 0
            n = 0
            for i in numba.prange(len(A)):
                m += A[i]

            for i in numba.prange(len(A)):
                if m == n:  # access in another block
                    n += A[i]

            return m + n

        n = 211
        self.check(test_impl, n)
        self.assertEqual(countNonParforArrayAccesses(test_impl, (types.intp,)), 0)

    @skip_parfors_unsupported
    def test_parfor_array_access3(self):
        def test_impl(n):
            A = np.ones(n, np.int64)
            m = 0
            for i in numba.prange(len(A)):
                m += A[i]
                if m==2:
                    i = m

        n = 211
        with self.assertRaises(errors.UnsupportedRewriteError) as raises:
            self.check(test_impl, n)
        self.assertIn("Overwrite of parallel loop index", str(raises.exception))

    @skip_parfors_unsupported
    @needs_blas
    def test_parfor_array_access4(self):
        # in this test, one index of a multi-dim access should be replaced
        # np.dot parallel implementation produces this case
        def test_impl(A, b):
            return np.dot(A, b)

        n = 211
        d = 4
        A = np.random.ranf((n, d))
        b = np.random.ranf(d)
        self.check(test_impl, A, b)
        # make sure the parfor index is replaced in build_tuple of access to A
        test_ir, tp = get_optimized_numba_ir(
            test_impl, (types.Array(types.float64, 2, 'C'),
                        types.Array(types.float64, 1, 'C')))
        # this code should have one basic block after optimization
        self.assertTrue(len(test_ir.blocks) == 1 and 0 in test_ir.blocks)
        block = test_ir.blocks[0]
        parfor_found = False
        parfor = None
        for stmt in block.body:
            if isinstance(stmt, numba.parfors.parfor.Parfor):
                parfor_found = True
                parfor = stmt

        self.assertTrue(parfor_found)
        build_tuple_found = False
        # there should be only one build_tuple
        for bl in parfor.loop_body.values():
            for stmt in bl.body:
                if (isinstance(stmt, ir.Assign)
                        and isinstance(stmt.value, ir.Expr)
                        and stmt.value.op == 'build_tuple'):
                    build_tuple_found = True
                    self.assertTrue(parfor.index_var in stmt.value.items)

        self.assertTrue(build_tuple_found)

    @skip_parfors_unsupported
    def test_parfor_dtype_type(self):
        # test array type replacement creates proper type
        def test_impl(a):
            for i in numba.prange(len(a)):
                a[i] = a.dtype.type(0)
            return a[4]

        a = np.ones(10)
        self.check(test_impl, a)

    @skip_parfors_unsupported
    def test_parfor_array_access5(self):
        # one dim is slice in multi-dim access
        def test_impl(n):
            X = np.ones((n, 3))
            y = 0
            for i in numba.prange(n):
                y += X[i,:].sum()
            return y

        n = 211
        self.check(test_impl, n)
        self.assertEqual(countNonParforArrayAccesses(test_impl, (types.intp,)), 0)

    @skip_parfors_unsupported
    @disabled_test # Test itself is problematic, see #3155
    def test_parfor_hoist_setitem(self):
        # Make sure that read of out is not hoisted.
        def test_impl(out):
            for i in prange(10):
                out[0] = 2 * out[0]
            return out[0]

        out = np.ones(1)
        self.check(test_impl, out)

    @skip_parfors_unsupported
    @needs_blas
    def test_parfor_generate_fuse(self):
        # issue #2857
        def test_impl(N, D):
            w = np.ones(D)
            X = np.ones((N, D))
            Y = np.ones(N)
            for i in range(3):
                B = (-Y * np.dot(X, w))

            return B

        n = 211
        d = 3
        self.check(test_impl, n, d)
        self.assertEqual(countArrayAllocs(test_impl, (types.intp, types.intp)), 4)
        self.assertEqual(countParfors(test_impl, (types.intp, types.intp)), 4)

    @skip_parfors_unsupported
    def test_ufunc_expr(self):
        # issue #2885
        def test_impl(A, B):
            return np.bitwise_and(A, B)

        A = np.ones(3, np.uint8)
        B = np.ones(3, np.uint8)
        B[1] = 0
        self.check(test_impl, A, B)

    @skip_parfors_unsupported
    def test_find_callname_intrinsic(self):
        def test_impl(n):
            A = unsafe_empty((n,))
            for i in range(n):
                A[i] = i + 2.0
            return A

        # the unsafe allocation should be found even though it is imported
        # as a different name
        self.assertEqual(countArrayAllocs(test_impl, (types.intp,)), 1)

    @skip_parfors_unsupported
    def test_reduction_var_reuse(self):
        # issue #3139
        def test_impl(n):
            acc = 0
            for i in prange(n):
                acc += 1

            for i in prange(n):
                acc += 2

            return acc
        self.check(test_impl, 16)

    @skip_parfors_unsupported
    def test_two_d_array_reduction_reuse(self):
        def test_impl(n):
            shp = (13, 17)
            size = shp[0] * shp[1]
            result1 = np.zeros(shp, np.int_)
            tmp = np.arange(size).reshape(shp)

            for i in numba.prange(n):
                result1 += tmp

            for i in numba.prange(n):
                result1 += tmp

            return result1

        self.check(test_impl, 100)

    @skip_parfors_unsupported
    def test_one_d_array_reduction(self):
        def test_impl(n):
            result = np.zeros(1, np.int_)

            for i in numba.prange(n):
                result += np.array([i], np.int_)

            return result

        self.check(test_impl, 100)

    @skip_parfors_unsupported
    def test_two_d_array_reduction(self):
        def test_impl(n):
            shp = (13, 17)
            size = shp[0] * shp[1]
            result1 = np.zeros(shp, np.int_)
            tmp = np.arange(size).reshape(shp)

            for i in numba.prange(n):
                result1 += tmp

            return result1

        self.check(test_impl, 100)

    @skip_parfors_unsupported
    def test_two_d_array_reduction_with_float_sizes(self):
        # result1 is float32 and tmp is float64.
        # Tests reduction with differing dtypes.
        def test_impl(n):
            shp = (2, 3)
            result1 = np.zeros(shp, np.float32)
            tmp = np.array([1.0, 2.0, 3.0, 4.0, 5.0, 6.0]).reshape(shp)

            for i in numba.prange(n):
                result1 += tmp

            return result1

        self.check(test_impl, 100)

    @skip_parfors_unsupported
    def test_two_d_array_reduction_prod(self):
        def test_impl(n):
            shp = (13, 17)
            result1 = 2 * np.ones(shp, np.int_)
            tmp = 2 * np.ones_like(result1)

            for i in numba.prange(n):
                result1 *= tmp

            return result1

        self.check(test_impl, 100)

    @skip_parfors_unsupported
    def test_three_d_array_reduction(self):
        def test_impl(n):
            shp = (3, 2, 7)
            result1 = np.zeros(shp, np.int_)

            for i in numba.prange(n):
                result1 += np.ones(shp, np.int_)

            return result1

        self.check(test_impl, 100)

    @skip_parfors_unsupported
    def test_preparfor_canonicalize_kws(self):
        # test canonicalize_array_math typing for calls with kw args
        def test_impl(A):
            return A.argsort() + 1

        n = 211
        A = np.arange(n)
        self.check(test_impl, A)

    @skip_parfors_unsupported
    def test_preparfor_datetime64(self):
        # test array.dtype transformation for datetime64
        def test_impl(A):
            return A.dtype

        A = np.empty(1, np.dtype('datetime64[ns]'))
        cpfunc = self.compile_parallel(test_impl, (numba.typeof(A),))
        self.assertEqual(cpfunc.entry_point(A), test_impl(A))

    @skip_parfors_unsupported
    def test_no_hoisting_with_member_function_call(self):
        def test_impl(X):
            n = X.shape[0]
            acc = 0
            for i in prange(n):
                R = {1, 2, 3}
                R.add(i)
                tmp = 0
                for x in R:
                    tmp += x
                acc += tmp
            return acc

        self.check(test_impl, np.random.ranf(128))

    @skip_parfors_unsupported
    def test_array_compare_scalar(self):
        """ issue3671: X != 0 becomes an arrayexpr with operator.ne.
            That is turned into a parfor by devectorizing.  Make sure
            the return type of the devectorized operator.ne
            on integer types works properly.
        """
        def test_impl():
            X = np.zeros(10, dtype=np.int_)
            return X != 0

        self.check(test_impl)

    @skip_parfors_unsupported
    def test_reshape_with_neg_one(self):
        # issue3314
        def test_impl(a, b):
            result_matrix = np.zeros((b, b, 1), dtype=np.float64)
            sub_a = a[0:b]
            a = sub_a.size
            b = a / 1
            z = sub_a.reshape(-1, 1)
            result_data = sub_a / z
            result_matrix[:,:,0] = result_data
            return result_matrix

        a = np.array([1.0, 2.0, 3.0, 4.0, 5.0, 6.0,
                   7.0, 8.0, 9.0, 10.0, 11.0, 12.0])
        b = 3

        self.check(test_impl, a, b)

    @skip_parfors_unsupported
    def test_reshape_with_large_neg(self):
        # issue3314
        def test_impl(a, b):
            result_matrix = np.zeros((b, b, 1), dtype=np.float64)
            sub_a = a[0:b]
            a = sub_a.size
            b = a / 1
            z = sub_a.reshape(-1307, 1)
            result_data = sub_a / z
            result_matrix[:,:,0] = result_data
            return result_matrix

        a = np.array([1.0, 2.0, 3.0, 4.0, 5.0, 6.0,
                   7.0, 8.0, 9.0, 10.0, 11.0, 12.0])
        b = 3

        self.check(test_impl, a, b)

    @skip_parfors_unsupported
    def test_reshape_with_too_many_neg_one(self):
        # issue3314
        with self.assertRaises(errors.UnsupportedRewriteError) as raised:
            @njit(parallel=True)
            def test_impl(a, b):
                rm = np.zeros((b, b, 1), dtype=np.float64)
                sub_a = a[0:b]
                a = sub_a.size
                b = a / 1
                z = sub_a.reshape(-1, -1)
                result_data = sub_a / z
                rm[:,:,0] = result_data
                return rm

            a = np.array([1.0, 2.0, 3.0, 4.0, 5.0, 6.0,
                       7.0, 8.0, 9.0, 10.0, 11.0, 12.0])
            b = 3
            test_impl(a, b)

        msg = ("The reshape API may only include one negative argument.")
        self.assertIn(msg, str(raised.exception))

    @skip_parfors_unsupported
    def test_ndarray_fill(self):
        def test_impl(x):
            x.fill(7.0)
            return x
        x = np.zeros(10)
        self.check(test_impl, x)
        self.assertTrue(countParfors(test_impl, (types.Array(types.float64, 1, 'C'),)) == 1)

    @skip_parfors_unsupported
    def test_ndarray_fill2d(self):
        def test_impl(x):
            x.fill(7.0)
            return x
        x = np.zeros((2,2))
        self.check(test_impl, x)
        self.assertTrue(countParfors(test_impl, (types.Array(types.float64, 2, 'C'),)) == 1)

    @skip_parfors_unsupported
    def test_0d_array(self):
        def test_impl(n):
            return np.sum(n) + np.prod(n) + np.min(n) + np.max(n) + np.var(n)
        self.check(test_impl, np.array(7), check_scheduling=False)

    @skip_parfors_unsupported
    def test_array_analysis_optional_def(self):
        def test_impl(x, half):
            size = len(x)
            parr = x[0:size]

            if half:
                parr = x[0:size//2]

            return parr.sum()
        x = np.ones(20)
        self.check(test_impl, x, True, check_scheduling=False)

    @skip_parfors_unsupported
    def test_prange_side_effects(self):
        def test_impl(a, b):
            data = np.empty(len(a), dtype=np.float64)
            size = len(data)
            for i in numba.prange(size):
                data[i] = a[i]
            for i in numba.prange(size):
                data[i] = data[i] + b[i]
            return data

        x = np.arange(10 ** 2, dtype=float)
        y = np.arange(10 ** 2, dtype=float)

        self.check(test_impl, x, y)
        self.assertTrue(countParfors(test_impl,
                                    (types.Array(types.float64, 1, 'C'),
                                     types.Array(types.float64, 1, 'C'))) == 1)

    @skip_parfors_unsupported
<<<<<<< HEAD
    def test_tuple_concat(self):
        # issue5383
        def test_impl(a):
            n = len(a)
            array_shape = n, n
            indices = np.zeros(((1,) + array_shape + (1,))[:-1], dtype=np.uint64)
            k_list = indices[0, :]

            for i, g in enumerate(a):
                k_list[i, i] = i
            return k_list

        x = np.array([1, 1])
=======
    def test_tuple1(self):
        def test_impl(a):
            atup = (3, 4)
            b = 7
            for i in numba.prange(len(a)):
                a[i] += atup[0] + atup[1] + b
            return a

        x = np.arange(10)
        self.check(test_impl, x)

    @skip_parfors_unsupported
    def test_tuple2(self):
        def test_impl(a):
            atup = a.shape
            b = 7
            for i in numba.prange(len(a)):
                a[i] += atup[0] + b
            return a

        x = np.arange(10)
        self.check(test_impl, x)

    @skip_parfors_unsupported
    def test_tuple3(self):
        def test_impl(a):
            atup = (np.arange(10), 4)
            b = 7
            for i in numba.prange(len(a)):
                a[i] += atup[0][5] + atup[1] + b
            return a

        x = np.arange(10)
        self.check(test_impl, x)

    @skip_parfors_unsupported
    def test_namedtuple1(self):
        def test_impl(a):
            antup = TestNamedTuple(part0=3, part1=4)
            b = 7
            for i in numba.prange(len(a)):
                a[i] += antup.part0 + antup.part1 + b
            return a

        x = np.arange(10)
        self.check(test_impl, x)

    @skip_parfors_unsupported
    def test_namedtuple2(self):
        TestNamedTuple2 = namedtuple('TestNamedTuple2', ('part0', 'part1'))
        def test_impl(a):
            antup = TestNamedTuple2(part0=3, part1=4)
            b = 7
            for i in numba.prange(len(a)):
                a[i] += antup.part0 + antup.part1 + b
            return a

        x = np.arange(10)
>>>>>>> e3002f06
        self.check(test_impl, x)


class TestParforsLeaks(MemoryLeakMixin, TestParforsBase):
    def check(self, pyfunc, *args, **kwargs):
        cfunc, cpfunc = self.compile_all(pyfunc, *args)
        self.check_parfors_vs_others(pyfunc, cfunc, cpfunc, *args, **kwargs)

    @skip_parfors_unsupported
    def test_reduction(self):
        # issue4299
        @njit(parallel=True)
        def test_impl(arr):
            return arr.sum()

        arr = np.arange(10).astype(np.float64)
        self.check(test_impl, arr)

    @skip_parfors_unsupported
    def test_multiple_reduction_vars(self):
        @njit(parallel=True)
        def test_impl(arr):
            a = 0.
            b = 1.
            for i in prange(arr.size):
                a += arr[i]
                b += 1. / (arr[i] + 1)
            return a * b
        arr = np.arange(10).astype(np.float64)
        self.check(test_impl, arr)


class TestPrangeBase(TestParforsBase):

    def __init__(self, *args):
        TestParforsBase.__init__(self, *args)

    def generate_prange_func(self, pyfunc, patch_instance):
        """
        This function does the actual code augmentation to enable the explicit
        testing of `prange` calls in place of `range`.
        """
        pyfunc_code = pyfunc.__code__

        prange_names = list(pyfunc_code.co_names)

        if patch_instance is None:
            # patch all instances, cheat by just switching
            # range for prange
            assert 'range' in pyfunc_code.co_names
            prange_names = tuple([x if x != 'range' else 'prange'
                                  for x in pyfunc_code.co_names])
            new_code = bytes(pyfunc_code.co_code)
        else:
            # patch specified instances...
            # find where 'range' is in co_names
            range_idx = pyfunc_code.co_names.index('range')
            range_locations = []
            # look for LOAD_GLOBALs that point to 'range'
            for instr in dis.Bytecode(pyfunc_code):
                if instr.opname == 'LOAD_GLOBAL':
                    if instr.arg == range_idx:
                        range_locations.append(instr.offset + 1)
            # add in 'prange' ref
            prange_names.append('prange')
            prange_names = tuple(prange_names)
            prange_idx = len(prange_names) - 1
            new_code = bytearray(pyfunc_code.co_code)
            assert len(patch_instance) <= len(range_locations)
            # patch up the new byte code
            for i in patch_instance:
                idx = range_locations[i]
                new_code[idx] = prange_idx
            new_code = bytes(new_code)

        # create new code parts
        co_args = [pyfunc_code.co_argcount]

        if utils.PYVERSION >= (3, 8):
            co_args.append(pyfunc_code.co_posonlyargcount)
        co_args.append(pyfunc_code.co_kwonlyargcount)
        co_args.extend([pyfunc_code.co_nlocals,
                        pyfunc_code.co_stacksize,
                        pyfunc_code.co_flags,
                        new_code,
                        pyfunc_code.co_consts,
                        prange_names,
                        pyfunc_code.co_varnames,
                        pyfunc_code.co_filename,
                        pyfunc_code.co_name,
                        pyfunc_code.co_firstlineno,
                        pyfunc_code.co_lnotab,
                        pyfunc_code.co_freevars,
                        pyfunc_code.co_cellvars
                        ])

        # create code object with prange mutation
        prange_code = pytypes.CodeType(*co_args)

        # get function
        pfunc = pytypes.FunctionType(prange_code, globals())

        return pfunc

    def prange_tester(self, pyfunc, *args, **kwargs):
        """
        The `prange` tester
        This is a hack. It basically switches out range calls for prange.
        It does this by copying the live code object of a function
        containing 'range' then copying the .co_names and mutating it so
        that 'range' is replaced with 'prange'. It then creates a new code
        object containing the mutation and instantiates a function to contain
        it. At this point three results are created:
        1. The result of calling the original python function.
        2. The result of calling a njit compiled version of the original
            python function.
        3. The result of calling a njit(parallel=True) version of the mutated
           function containing `prange`.
        The three results are then compared and the `prange` based function's
        llvm_ir is inspected to ensure the scheduler code is present.

        Arguments:
         pyfunc - the python function to test
         args - data arguments to pass to the pyfunc under test

        Keyword Arguments:
         patch_instance - iterable containing which instances of `range` to
                          replace. If not present all instance of `range` are
                          replaced.
         scheduler_type - 'signed', 'unsigned' or None, default is None.
                           Supply in cases where the presence of a specific
                           scheduler is to be asserted.
         check_fastmath - if True then a check will be performed to ensure the
                          IR contains instructions labelled with 'fast'
         check_fastmath_result - if True then a check will be performed to
                                 ensure the result of running with fastmath
                                 on matches that of the pyfunc
         Remaining kwargs are passed to np.testing.assert_almost_equal


        Example:
            def foo():
                acc = 0
                for x in range(5):
                    for y in range(10):
                        acc +=1
                return acc

            # calling as
            prange_tester(foo)
            # will test code equivalent to
            # def foo():
            #     acc = 0
            #     for x in prange(5): # <- changed
            #         for y in prange(10): # <- changed
            #             acc +=1
            #     return acc

            # calling as
            prange_tester(foo, patch_instance=[1])
            # will test code equivalent to
            # def foo():
            #     acc = 0
            #     for x in range(5): # <- outer loop (0) unchanged
            #         for y in prange(10): # <- inner loop (1) changed
            #             acc +=1
            #     return acc

        """
        patch_instance = kwargs.pop('patch_instance', None)
        check_fastmath = kwargs.pop('check_fastmath', False)
        check_fastmath_result = kwargs.pop('check_fastmath_result', False)

        pfunc = self.generate_prange_func(pyfunc, patch_instance)

        # Compile functions
        # compile a standard njit of the original function
        sig = tuple([numba.typeof(x) for x in args])
        cfunc = self.compile_njit(pyfunc, sig)

        # compile the prange injected function
        with warnings.catch_warnings(record=True) as raised_warnings:
            warnings.simplefilter('always')
            cpfunc = self.compile_parallel(pfunc, sig)

        # if check_fastmath is True then check fast instructions
        if check_fastmath:
            self.assert_fastmath(pfunc, sig)

        # if check_fastmath_result is True then compile a function
        # so that the parfors checker can assert the result is ok.
        if check_fastmath_result:
            fastcpfunc = self.compile_parallel_fastmath(pfunc, sig)
            kwargs = dict({'fastmath_pcres': fastcpfunc}, **kwargs)

        self.check_parfors_vs_others(pyfunc, cfunc, cpfunc, *args, **kwargs)
        return raised_warnings


class TestPrange(TestPrangeBase):
    """ Tests Prange """

    @skip_parfors_unsupported
    def test_prange01(self):
        def test_impl():
            n = 4
            A = np.zeros(n)
            for i in range(n):
                A[i] = 2.0 * i
            return A
        self.prange_tester(test_impl, scheduler_type='unsigned',
                           check_fastmath=True)

    @skip_parfors_unsupported
    def test_prange02(self):
        def test_impl():
            n = 4
            A = np.zeros(n - 1)
            for i in range(1, n):
                A[i - 1] = 2.0 * i
            return A
        self.prange_tester(test_impl, scheduler_type='unsigned',
                           check_fastmath=True)

    @skip_parfors_unsupported
    def test_prange03(self):
        def test_impl():
            s = 10
            for i in range(10):
                s += 2
            return s
        self.prange_tester(test_impl, scheduler_type='unsigned',
                           check_fastmath=True)

    @skip_parfors_unsupported
    def test_prange03mul(self):
        def test_impl():
            s = 3
            for i in range(10):
                s *= 2
            return s
        self.prange_tester(test_impl, scheduler_type='unsigned',
                           check_fastmath=True)

    @skip_parfors_unsupported
    def test_prange03sub(self):
        def test_impl():
            s = 100
            for i in range(10):
                s -= 2
            return s
        self.prange_tester(test_impl, scheduler_type='unsigned',
                           check_fastmath=True)

    @skip_parfors_unsupported
    def test_prange03div(self):
        def test_impl():
            s = 10
            for i in range(10):
                s /= 2
            return s
        self.prange_tester(test_impl, scheduler_type='unsigned',
                           check_fastmath=True)

    @skip_parfors_unsupported
    def test_prange04(self):
        def test_impl():
            a = 2
            b = 3
            A = np.empty(4)
            for i in range(4):
                if i == a:
                    A[i] = b
                else:
                    A[i] = 0
            return A
        self.prange_tester(test_impl, scheduler_type='unsigned',
                           check_fastmath=True)

    @skip_parfors_unsupported
    def test_prange05(self):
        def test_impl():
            n = 4
            A = np.ones((n), dtype=np.float64)
            s = 0
            for i in range(1, n - 1, 1):
                s += A[i]
            return s
        self.prange_tester(test_impl, scheduler_type='unsigned',
                           check_fastmath=True)

    @skip_parfors_unsupported
    def test_prange06(self):
        def test_impl():
            n = 4
            A = np.ones((n), dtype=np.float64)
            s = 0
            for i in range(1, 1, 1):
                s += A[i]
            return s
        self.prange_tester(test_impl, scheduler_type='unsigned',
                           check_fastmath=True)

    @skip_parfors_unsupported
    def test_prange07(self):
        def test_impl():
            n = 4
            A = np.ones((n), dtype=np.float64)
            s = 0
            for i in range(n, 1):
                s += A[i]
            return s
        self.prange_tester(test_impl, scheduler_type='unsigned',
                           check_fastmath=True)

    @skip_parfors_unsupported
    def test_prange08(self):
        def test_impl():
            n = 4
            A = np.ones((n))
            acc = 0
            for i in range(len(A)):
                for j in range(len(A)):
                    acc += A[i]
            return acc
        self.prange_tester(test_impl, scheduler_type='unsigned',
                           check_fastmath=True)

    @skip_parfors_unsupported
    def test_prange08_1(self):
        def test_impl():
            n = 4
            A = np.ones((n))
            acc = 0
            for i in range(4):
                for j in range(4):
                    acc += A[i]
            return acc
        self.prange_tester(test_impl, scheduler_type='unsigned',
                           check_fastmath=True)

    @skip_parfors_unsupported
    def test_prange09(self):
        def test_impl():
            n = 4
            acc = 0
            for i in range(n):
                for j in range(n):
                    acc += 1
            return acc
        # patch inner loop to 'prange'
        self.prange_tester(test_impl, patch_instance=[1],
                           scheduler_type='unsigned',
                           check_fastmath=True)

    @skip_parfors_unsupported
    def test_prange10(self):
        def test_impl():
            n = 4
            acc2 = 0
            for j in range(n):
                acc1 = 0
                for i in range(n):
                    acc1 += 1
                acc2 += acc1
            return acc2
        # patch outer loop to 'prange'
        self.prange_tester(test_impl, patch_instance=[0],
                           scheduler_type='unsigned',
                           check_fastmath=True)

    @skip_parfors_unsupported
    @unittest.skip("list append is not thread-safe yet (#2391, #2408)")
    def test_prange11(self):
        def test_impl():
            n = 4
            return [np.sin(j) for j in range(n)]
        self.prange_tester(test_impl, scheduler_type='unsigned',
                           check_fastmath=True)

    @skip_parfors_unsupported
    def test_prange12(self):
        def test_impl():
            acc = 0
            n = 4
            X = np.ones(n)
            for i in range(-len(X)):
                acc += X[i]
            return acc
        self.prange_tester(test_impl, scheduler_type='unsigned',
                           check_fastmath=True)

    @skip_parfors_unsupported
    def test_prange13(self):
        def test_impl(n):
            acc = 0
            for i in range(n):
                acc += 1
            return acc
        self.prange_tester(test_impl, np.int32(4), scheduler_type='unsigned',
                           check_fastmath=True)

    @skip_parfors_unsupported
    def test_prange14(self):
        def test_impl(A):
            s = 3
            for i in range(len(A)):
                s += A[i]*2
            return s
        # this tests reduction detection well since the accumulated variable
        # is initialized before the parfor and the value accessed from the array
        # is updated before accumulation
        self.prange_tester(test_impl, np.random.ranf(4),
                           scheduler_type='unsigned',
                           check_fastmath=True)

    @skip_parfors_unsupported
    def test_prange15(self):
        # from issue 2587
        # test parfor type inference when there is multi-dimensional indexing
        def test_impl(N):
            acc = 0
            for i in range(N):
                x = np.ones((1, 1))
                acc += x[0, 0]
            return acc
        self.prange_tester(test_impl, 1024, scheduler_type='unsigned',
                           check_fastmath=True)

    # Tests for negative ranges
    @skip_parfors_unsupported
    def test_prange16(self):
        def test_impl(N):
            acc = 0
            for i in range(-N, N):
                acc += 2
            return acc
        self.prange_tester(test_impl, 1024, scheduler_type='signed',
                           check_fastmath=True)

    @skip_parfors_unsupported
    def test_prange17(self):
        def test_impl(N):
            acc = 0
            X = np.ones(N)
            for i in range(-N, N):
                acc += X[i]
            return acc
        self.prange_tester(test_impl, 9, scheduler_type='signed',
                           check_fastmath=True)

    @skip_parfors_unsupported
    def test_prange18(self):
        def test_impl(N):
            acc = 0
            X = np.ones(N)
            for i in range(-N, 5):
                acc += X[i]
                for j in range(-4, N):
                    acc += X[j]
            return acc
        self.prange_tester(test_impl, 9, scheduler_type='signed',
                           check_fastmath=True)

    @skip_parfors_unsupported
    def test_prange19(self):
        def test_impl(N):
            acc = 0
            M = N + 4
            X = np.ones((N, M))
            for i in range(-N, N):
                for j in range(-M, M):
                    acc += X[i, j]
            return acc
        self.prange_tester(test_impl, 9, scheduler_type='signed',
                           check_fastmath=True)

    @skip_parfors_unsupported
    def test_prange20(self):
        def test_impl(N):
            acc = 0
            X = np.ones(N)
            for i in range(-1, N):
                acc += X[i]
            return acc
        self.prange_tester(test_impl, 9, scheduler_type='signed',
                           check_fastmath=True)

    @skip_parfors_unsupported
    def test_prange21(self):
        def test_impl(N):
            acc = 0
            for i in range(-3, -1):
                acc += 3
            return acc
        self.prange_tester(test_impl, 9, scheduler_type='signed',
                           check_fastmath=True)

    @skip_parfors_unsupported
    def test_prange22(self):
        def test_impl():
            a = 0
            b = 3
            A = np.empty(4)
            for i in range(-2, 2):
                if i == a:
                    A[i] = b
                elif i < 1:
                    A[i] = -1
                else:
                    A[i] = 7
            return A
        self.prange_tester(test_impl, scheduler_type='signed',
                           check_fastmath=True, check_fastmath_result=True)

    @skip_parfors_unsupported
    def test_prange23(self):
        # test non-contig input
        def test_impl(A):
            for i in range(len(A)):
                A[i] = i
            return A
        A = np.zeros(32)[::2]
        self.prange_tester(test_impl, A, scheduler_type='unsigned',
                           check_fastmath=True, check_fastmath_result=True)

    @skip_parfors_unsupported
    def test_prange24(self):
        # test non-contig input, signed range
        def test_impl(A):
            for i in range(-len(A), 0):
                A[i] = i
            return A
        A = np.zeros(32)[::2]
        self.prange_tester(test_impl, A, scheduler_type='signed',
                           check_fastmath=True, check_fastmath_result=True)

    @skip_parfors_unsupported
    def test_prange25(self):
        def test_impl(A):
            n = len(A)
            buf = [np.zeros_like(A) for _ in range(n)]
            for i in range(n):
                buf[i] = A + i
            return buf
        A = np.ones((10,))
        self.prange_tester(test_impl, A,  patch_instance=[1],
                           scheduler_type='unsigned', check_fastmath=True,
                           check_fastmath_result=True)

        cpfunc = self.compile_parallel(test_impl, (numba.typeof(A),))
        diagnostics = cpfunc.metadata['parfor_diagnostics']
        hoisted_allocs = diagnostics.hoisted_allocations()
        self.assertEqual(len(hoisted_allocs), 0)

    # should this work?
    @skip_parfors_unsupported
    def test_prange26(self):
        def test_impl(A):
            B = A[::3]
            for i in range(len(B)):
                B[i] = i
            return A
        A = np.zeros(32)[::2]
        self.prange_tester(test_impl, A, scheduler_type='unsigned',
                           check_fastmath=True, check_fastmath_result=True)

    @skip_parfors_unsupported
    def test_prange27(self):
        # issue5597: usedef error in parfor
        def test_impl(a, b, c):
            for j in range(b[0]-1):
                for k in range(2):
                    z = np.abs(a[c-1:c+1])
            return 0

        # patch inner loop to 'prange'
        self.prange_tester(test_impl,
                           np.arange(20),
                           np.asarray([4,4,4,4,4,4,4,4,4,4]),
                           0,
                           patch_instance=[1],
                           scheduler_type='unsigned',
                           check_fastmath=True)

    @skip_parfors_unsupported
    def test_prange_two_instances_same_reduction_var(self):
        # issue4922 - multiple uses of same reduction variable
        def test_impl(n):
            c = 0
            for i in range(n):
                c += 1
                if i > 10:
                    c += 1
            return c
        self.prange_tester(test_impl, 9)

    @skip_parfors_unsupported
    def test_prange_conflicting_reduction_ops(self):
        def test_impl(n):
            c = 0
            for i in range(n):
                c += 1
                if i > 10:
                    c *= 1
            return c

        with self.assertRaises(errors.UnsupportedError) as raises:
            self.prange_tester(test_impl, 9)
        msg = ('Reduction variable c has multiple conflicting reduction '
               'operators.')
        self.assertIn(msg, str(raises.exception))

#    @skip_parfors_unsupported
    @disabled_test
    def test_check_error_model(self):
        def test_impl():
            n = 32
            A = np.zeros(n)
            for i in range(n):
                A[i] = 1 / i # div-by-zero when i = 0
            return A

        with self.assertRaises(ZeroDivisionError) as raises:
            test_impl()

        # compile parallel functions
        pfunc = self.generate_prange_func(test_impl, None)
        pcres = self.compile_parallel(pfunc, ())
        pfcres = self.compile_parallel_fastmath(pfunc, ())

        # should raise
        with self.assertRaises(ZeroDivisionError) as raises:
            pcres.entry_point()

        # should not raise
        result = pfcres.entry_point()
        self.assertEqual(result[0], np.inf)


    @skip_parfors_unsupported
    def test_check_alias_analysis(self):
        # check alias analysis reports ok
        def test_impl(A):
            for i in range(len(A)):
                B = A[i]
                B[:] = 1
            return A
        A = np.zeros(32).reshape(4, 8)
        self.prange_tester(test_impl, A, scheduler_type='unsigned',
                           check_fastmath=True, check_fastmath_result=True)
        pfunc = self.generate_prange_func(test_impl, None)
        sig = tuple([numba.typeof(A)])
        cres = self.compile_parallel_fastmath(pfunc, sig)
        _ir = self._get_gufunc_ir(cres)
        for k, v in _ir.items():
            for line in v.splitlines():
                # get the fn definition line
                if 'define' in line and k in line:
                    # there should only be 2x noalias, one on each of the first
                    # 2 args (retptr, excinfo).
                    # Note: used to be 3x no noalias, but env arg is dropped.
                    self.assertEqual(line.count('noalias'), 2)
                    break

    @skip_parfors_unsupported
    def test_prange_raises_invalid_step_size(self):
        def test_impl(N):
            acc = 0
            for i in range(0, N, 2):
                acc += 2
            return acc

        with self.assertRaises(errors.UnsupportedRewriteError) as raises:
            self.prange_tester(test_impl, 1024)
        msg = 'Only constant step size of 1 is supported for prange'
        self.assertIn(msg, str(raises.exception))

    @skip_parfors_unsupported
    def test_prange_fastmath_check_works(self):
        # this function will benefit from `fastmath`, the div will
        # get optimised to a multiply by reciprocal and the accumulator
        # then becomes an fmadd: A = A + i * 0.5
        def test_impl():
            n = 128
            A = 0
            for i in range(n):
                A += i / 2.0
            return A
        self.prange_tester(test_impl, scheduler_type='unsigned',
                           check_fastmath=True)
        pfunc = self.generate_prange_func(test_impl, None)
        cres = self.compile_parallel_fastmath(pfunc, ())
        ir = self._get_gufunc_ir(cres)
        _id = '%[A-Z_0-9]?(.[0-9]+)+[.]?[i]?'
        recipr_str = '\s+%s = fmul fast double %s, 5.000000e-01'
        reciprocal_inst = re.compile(recipr_str % (_id, _id))
        fadd_inst = re.compile('\s+%s = fadd fast double %s, %s'
                               % (_id, _id, _id))
        # check there is something like:
        #  %.329 = fmul fast double %.325, 5.000000e-01
        #  %.337 = fadd fast double %A.07, %.329
        for name, kernel in ir.items():
            splitted = kernel.splitlines()
            for i, x in enumerate(splitted):
                if reciprocal_inst.match(x):
                    break
            self.assertTrue(fadd_inst.match(splitted[i + 1]))

    @skip_parfors_unsupported
    def test_kde_example(self):
        def test_impl(X):
            # KDE example
            b = 0.5
            points = np.array([-1.0, 2.0, 5.0])
            N = points.shape[0]
            n = X.shape[0]
            exps = 0
            for i in range(n):
                p = X[i]
                d = (-(p - points)**2) / (2 * b**2)
                m = np.min(d)
                exps += m - np.log(b * N) + np.log(np.sum(np.exp(d - m)))
            return exps

        n = 128
        X = np.random.ranf(n)
        self.prange_tester(test_impl, X)

    @skip_parfors_unsupported
    def test_parfor_alias1(self):
        def test_impl(n):
            b = np.zeros((n, n))
            a = b[0]
            for j in range(n):
                a[j] = j + 1
            return b.sum()
        self.prange_tester(test_impl, 4)

    @skip_parfors_unsupported
    def test_parfor_alias2(self):
        def test_impl(n):
            b = np.zeros((n, n))
            for i in range(n):
              a = b[i]
              for j in range(n):
                a[j] = i + j
            return b.sum()
        self.prange_tester(test_impl, 4)

    @skip_parfors_unsupported
    def test_parfor_alias3(self):
        def test_impl(n):
            b = np.zeros((n, n, n))
            for i in range(n):
              a = b[i]
              for j in range(n):
                c = a[j]
                for k in range(n):
                  c[k] = i + j + k
            return b.sum()
        self.prange_tester(test_impl, 4)

    @skip_parfors_unsupported
    def test_parfor_race_1(self):
        def test_impl(x, y):
            for j in range(y):
                k = x
            return k
        raised_warnings = self.prange_tester(test_impl, 10, 20)
        warning_obj = raised_warnings[0]
        expected_msg = ("Variable k used in parallel loop may be written to "
                        "simultaneously by multiple workers and may result "
                        "in non-deterministic or unintended results.")
        self.assertIn(expected_msg, str(warning_obj.message))

    @skip_parfors_unsupported
    def test_nested_parfor_push_call_vars(self):
        """ issue 3686: if a prange has something inside it that causes
            a nested parfor to be generated and both the inner and outer
            parfor use the same call variable defined outside the parfors
            then ensure that when that call variable is pushed into the
            parfor that the call variable isn't duplicated with the same
            name resulting in a redundant type lock.
        """
        def test_impl():
            B = 0
            f = np.negative
            for i in range(1):
                this_matters = f(1.)
                B += f(np.zeros(1,))[0]
            for i in range(2):
                this_matters = f(1.)
                B += f(np.zeros(1,))[0]

            return B
        self.prange_tester(test_impl)

    @skip_parfors_unsupported
    def test_copy_global_for_parfor(self):
        """ issue4903: a global is copied next to a parfor so that
            it can be inlined into the parfor and thus not have to be
            passed to the parfor (i.e., an unsupported function type).
            This global needs to be renamed in the block into which
            it is copied.
        """
        def test_impl(zz, tc):
            lh = np.zeros(len(tc))
            lc = np.zeros(len(tc))
            for i in range(1):
                nt = tc[i]
                for t in range(nt):
                    lh += np.exp(zz[i, t])
                for t in range(nt):
                    lc += np.exp(zz[i, t])
            return lh, lc

        m = 2
        zz = np.ones((m, m, m))
        tc = np.ones(m, dtype=np.int_)
        self.prange_tester(test_impl, zz, tc, patch_instance=[0])

    @skip_parfors_unsupported
    def test_multiple_call_getattr_object(self):
        def test_impl(n):
            B = 0
            f = np.negative
            for i in range(1):
                this_matters = f(1.0)
                B += f(n)

            return B
        self.prange_tester(test_impl, 1.0)

    @skip_parfors_unsupported
    def test_argument_alias_recarray_field(self):
        # Test for issue4007.
        def test_impl(n):
            for i in range(len(n)):
                n.x[i] = 7.0
            return n
        X1 = np.zeros(10, dtype=[('x', float), ('y', int), ])
        X2 = np.zeros(10, dtype=[('x', float), ('y', int), ])
        X3 = np.zeros(10, dtype=[('x', float), ('y', int), ])
        v1 = X1.view(np.recarray)
        v2 = X2.view(np.recarray)
        v3 = X3.view(np.recarray)

        # Numpy doesn't seem to support almost equal on recarray.
        # So, we convert to list and use assertEqual instead.
        python_res = list(test_impl(v1))
        njit_res = list(njit(test_impl)(v2))
        pa_func = njit(test_impl, parallel=True)
        pa_res = list(pa_func(v3))
        self.assertEqual(python_res, njit_res)
        self.assertEqual(python_res, pa_res)

    @skip_parfors_unsupported
    def test_mutable_list_param(self):
        """ issue3699: test that mutable variable to call in loop
            is not hoisted.  The call in test_impl forces a manual
            check here rather than using prange_tester.
        """
        @njit
        def list_check(X):
            """ If the variable X is hoisted in the test_impl prange
                then subsequent list_check calls would return increasing
                values.
            """
            ret = X[-1]
            a = X[-1] + 1
            X.append(a)
            return ret
        def test_impl(n):
            for i in prange(n):
                X = [100]
                a = list_check(X)
            return a
        python_res = test_impl(10)
        njit_res = njit(test_impl)(10)
        pa_func = njit(test_impl, parallel=True)
        pa_res = pa_func(10)
        self.assertEqual(python_res, njit_res)
        self.assertEqual(python_res, pa_res)

    @skip_parfors_unsupported
    def test_list_comprehension_prange(self):
        # issue4569
        def test_impl(x):
            return np.array([len(x[i]) for i in range(len(x))])
        x = [np.array([1,2,3], dtype=int),np.array([1,2], dtype=int)]
        self.prange_tester(test_impl, x)

    @skip_parfors_unsupported
    def test_ssa_false_reduction(self):
        # issue5698
        # SSA for h creates assignments to h that make it look like a
        # reduction variable except that it lacks an associated
        # reduction operator.  Test here that h is excluded as a
        # reduction variable.
        def test_impl(image, a, b):
            empty = np.zeros(image.shape)
            for i in range(image.shape[0]):
                r = image[i][0] / 255.0
                if a == 0:
                    h = 0
                if b == 0:
                    h = 0
                empty[i] = [h, h, h]
            return empty

        image = np.zeros((3, 3), dtype=np.int32)
        self.prange_tester(test_impl, image, 0, 0)


@skip_parfors_unsupported
@x86_only
class TestParforsVectorizer(TestPrangeBase):

    # env mutating test
    _numba_parallel_test_ = False

    def get_gufunc_asm(self, func, schedule_type, *args, **kwargs):

        fastmath = kwargs.pop('fastmath', False)
        cpu_name = kwargs.pop('cpu_name', 'skylake-avx512')
        assertions = kwargs.pop('assertions', True)

        env_opts = {'NUMBA_CPU_NAME': cpu_name,
                    'NUMBA_CPU_FEATURES': '',
                    }

        overrides = []
        for k, v in env_opts.items():
            overrides.append(override_env_config(k, v))

        with overrides[0], overrides[1]:
            sig = tuple([numba.typeof(x) for x in args])
            pfunc_vectorizable = self.generate_prange_func(func, None)
            if fastmath == True:
                cres = self.compile_parallel_fastmath(pfunc_vectorizable, sig)
            else:
                cres = self.compile_parallel(pfunc_vectorizable, sig)

            # get the gufunc asm
            asm = self._get_gufunc_asm(cres)

            if assertions:
                schedty = re.compile('call\s+\w+\*\s+@do_scheduling_(\w+)\(')
                matches = schedty.findall(cres.library.get_llvm_str())
                self.assertGreaterEqual(len(matches), 1) # at least 1 parfor call
                self.assertEqual(matches[0], schedule_type)
                self.assertTrue(asm != {})

            return asm

    # this is a common match pattern for something like:
    # \n\tvsqrtpd\t-192(%rbx,%rsi,8), %zmm0\n
    # to check vsqrtpd operates on zmm
    match_vsqrtpd_on_zmm = re.compile('\n\s+vsqrtpd\s+.*zmm.*\n')

    @linux_only
    def test_vectorizer_fastmath_asm(self):
        """ This checks that if fastmath is set and the underlying hardware
        is suitable, and the function supplied is amenable to fastmath based
        vectorization, that the vectorizer actually runs.
        """

        # This function will benefit from `fastmath` if run on a suitable
        # target. The vectorizer should unwind the loop and generate
        # packed dtype=double add and sqrt instructions.
        def will_vectorize(A):
            n = len(A)
            acc = 0
            for i in range(n):
                acc += np.sqrt(i)
            return acc

        arg = np.zeros(10)

        fast_asm = self.get_gufunc_asm(will_vectorize, 'unsigned', arg,
                                       fastmath=True)
        slow_asm = self.get_gufunc_asm(will_vectorize, 'unsigned', arg,
                                       fastmath=False)

        for v in fast_asm.values():
            # should unwind and call vector sqrt then vector add
            # all on packed doubles using zmm's
            self.assertTrue('vaddpd' in v)
            self.assertTrue('vsqrtpd' in v)
            self.assertTrue('zmm' in v)
            # make sure vsqrtpd operates on zmm
            self.assertTrue(len(self.match_vsqrtpd_on_zmm.findall(v)) > 1)

        for v in slow_asm.values():
            # vector variants should not be present
            self.assertTrue('vaddpd' not in v)
            self.assertTrue('vsqrtpd' not in v)
            # check scalar variant is present
            self.assertTrue('vsqrtsd' in v)
            self.assertTrue('vaddsd' in v)
            # check no zmm addressing is present
            self.assertTrue('zmm' not in v)

    @linux_only
    def test_unsigned_refusal_to_vectorize(self):
        """ This checks that if fastmath is set and the underlying hardware
        is suitable, and the function supplied is amenable to fastmath based
        vectorization, that the vectorizer actually runs.
        """

        def will_not_vectorize(A):
            n = len(A)
            for i in range(-n, 0):
                A[i] = np.sqrt(A[i])
            return A

        def will_vectorize(A):
            n = len(A)
            for i in range(n):
                A[i] = np.sqrt(A[i])
            return A

        arg = np.zeros(10)

        # Boundschecking breaks vectorization
        with override_env_config('NUMBA_BOUNDSCHECK', '0'):
            novec_asm = self.get_gufunc_asm(will_not_vectorize, 'signed', arg,
                                            fastmath=True)

            vec_asm = self.get_gufunc_asm(will_vectorize, 'unsigned', arg,
                                          fastmath=True)

        for v in novec_asm.values():
            # vector variant should not be present
            self.assertTrue('vsqrtpd' not in v)
            # check scalar variant is present
            self.assertTrue('vsqrtsd' in v)
            # check no zmm addressing is present
            self.assertTrue('zmm' not in v)

        for v in vec_asm.values():
            # should unwind and call vector sqrt then vector mov
            # all on packed doubles using zmm's
            self.assertTrue('vsqrtpd' in v)
            self.assertTrue('vmovupd' in v)
            self.assertTrue('zmm' in v)
            # make sure vsqrtpd operates on zmm
            self.assertTrue(len(self.match_vsqrtpd_on_zmm.findall(v)) > 1)

    @linux_only
    # needed as 32bit doesn't have equivalent signed/unsigned instruction generation
    # for this function
    @skip_parfors_unsupported
    def test_signed_vs_unsigned_vec_asm(self):
        """ This checks vectorization for signed vs unsigned variants of a
        trivial accumulator, the only meaningful difference should be the
        presence of signed vs. unsigned unpack instructions (for the
        induction var).
        """
        def signed_variant():
            n = 4096
            A = 0.
            for i in range(-n, 0):
                A += i
            return A

        def unsigned_variant():
            n = 4096
            A = 0.
            for i in range(n):
                A += i
            return A

        # Boundschecking breaks the diff check below because of the pickled exception
        with override_env_config('NUMBA_BOUNDSCHECK', '0'):
            signed_asm = self.get_gufunc_asm(signed_variant, 'signed',
                                             fastmath=True)
            unsigned_asm = self.get_gufunc_asm(unsigned_variant, 'unsigned',
                                               fastmath=True)

        def strip_instrs(asm):
            acc = []
            for x in asm.splitlines():
                spd = x.strip()
                # filter out anything that isn't a trivial instruction
                # and anything with the gufunc id as it contains an address
                if spd != '' and not (spd.startswith('.')
                                     or spd.startswith('_')
                                     or spd.startswith('"')
                                     or '__numba_parfor_gufunc' in spd):
                        acc.append(re.sub('[\t]', '', spd))
            return acc

        for k, v in signed_asm.items():
            signed_instr = strip_instrs(v)
            break

        for k, v in unsigned_asm.items():
            unsigned_instr = strip_instrs(v)
            break

        from difflib import SequenceMatcher as sm
        # make sure that the only difference in instruction (if there is a
        # difference) is the char 'u'. For example:
        # vcvtsi2sdq vs. vcvtusi2sdq
        self.assertEqual(len(signed_instr), len(unsigned_instr))
        for a, b in zip(signed_instr, unsigned_instr):
            if a == b:
                continue
            else:
                s = sm(lambda x: x == '\t', a, b)
                ops = s.get_opcodes()
                for op in ops:
                    if op[0] == 'insert':
                        self.assertEqual(b[op[-2]:op[-1]], 'u')


class TestParforsSlice(TestParforsBase):

    def check(self, pyfunc, *args, **kwargs):
        cfunc, cpfunc = self.compile_all(pyfunc, *args)
        self.check_parfors_vs_others(pyfunc, cfunc, cpfunc, *args, **kwargs)

    @skip_parfors_unsupported
    def test_parfor_slice1(self):
        def test_impl(a):
            (n,) = a.shape
            b = a[0:n-2] + a[1:n-1]
            return b

        self.check(test_impl, np.ones(10))

    @skip_parfors_unsupported
    def test_parfor_slice2(self):
        def test_impl(a, m):
            (n,) = a.shape
            b = a[0:n-2] + a[1:m]
            return b

        # runtime assertion should succeed
        self.check(test_impl, np.ones(10), 9)
        # next we expect failure
        with self.assertRaises(AssertionError) as raises:
            njit(parallel=True)(test_impl)(np.ones(10),10)
        self.assertIn("do not match", str(raises.exception))

    @skip_parfors_unsupported
    def test_parfor_slice3(self):
        def test_impl(a):
            (m,n) = a.shape
            b = a[0:m-1,0:n-1] + a[1:m,1:n]
            return b

        self.check(test_impl, np.ones((4,3)))

    @skip_parfors_unsupported
    def test_parfor_slice4(self):
        def test_impl(a):
            (m,n) = a.shape
            b = a[:,0:n-1] + a[:,1:n]
            return b

        self.check(test_impl, np.ones((4,3)))

    @skip_parfors_unsupported
    def test_parfor_slice5(self):
        def test_impl(a):
            (m,n) = a.shape
            b = a[0:m-1,:] + a[1:m,:]
            return b

        self.check(test_impl, np.ones((4,3)))

    @skip_parfors_unsupported
    def test_parfor_slice6(self):
        def test_impl(a):
            b = a.transpose()
            c = a[1,:] + b[:,1]
            return c

        self.check(test_impl, np.ones((4,3)))

    @skip_parfors_unsupported
    def test_parfor_slice7(self):
        def test_impl(a):
            b = a.transpose()
            c = a[1,:] + b[1,:]
            return c

        # runtime check should succeed
        self.check(test_impl, np.ones((3,3)))
        # next we expect failure
        with self.assertRaises(AssertionError) as raises:
            njit(parallel=True)(test_impl)(np.ones((3,4)))
        self.assertIn("do not match", str(raises.exception))

#    @skip_parfors_unsupported
    @disabled_test
    def test_parfor_slice8(self):
        def test_impl(a):
            (m,n) = a.shape
            b = a.transpose()
            b[1:m,1:n] = a[1:m,1:n]
            return b

        self.check(test_impl, np.arange(9).reshape((3,3)))

#    @skip_parfors_unsupported
    @disabled_test
    def test_parfor_slice9(self):
        def test_impl(a):
            (m,n) = a.shape
            b = a.transpose()
            b[1:n,1:m] = a[:,1:m]
            return b

        self.check(test_impl, np.arange(12).reshape((3,4)))

#    @skip_parfors_unsupported
    @disabled_test
    def test_parfor_slice10(self):
        def test_impl(a):
            (m,n) = a.shape
            b = a.transpose()
            b[2,1:m] = a[2,1:m]
            return b

        self.check(test_impl, np.arange(9).reshape((3,3)))

    @skip_parfors_unsupported
    def test_parfor_slice11(self):
        def test_impl(a):
            (m,n,l) = a.shape
            b = a.copy()
            b[:,1,1:l] = a[:,2,1:l]
            return b

        self.check(test_impl, np.arange(27).reshape((3,3,3)))

    @skip_parfors_unsupported
    def test_parfor_slice12(self):
        def test_impl(a):
            (m,n) = a.shape
            b = a.copy()
            b[1,1:-1] = a[0,:-2]
            return b

        self.check(test_impl, np.arange(12).reshape((3,4)))

    @skip_parfors_unsupported
    def test_parfor_slice13(self):
        def test_impl(a):
            (m,n) = a.shape
            b = a.copy()
            c = -1
            b[1,1:c] = a[0,-n:c-1]
            return b

        self.check(test_impl, np.arange(12).reshape((3,4)))

    @skip_parfors_unsupported
    def test_parfor_slice14(self):
        def test_impl(a):
            (m,n) = a.shape
            b = a.copy()
            b[1,:-1] = a[0,-3:4]
            return b

        self.check(test_impl, np.arange(12).reshape((3,4)))

    @skip_parfors_unsupported
    def test_parfor_slice15(self):
        def test_impl(a):
            (m,n) = a.shape
            b = a.copy()
            b[1,-(n-1):] = a[0,-3:4]
            return b

        self.check(test_impl, np.arange(12).reshape((3,4)))


    @disabled_test
    def test_parfor_slice16(self):
        """ This test is disabled because if n is larger than the array size
            then n and n-1 will both be the end of the array and thus the
            slices will in fact be of different sizes and unable to fuse.
        """
        def test_impl(a, b, n):
            assert(a.shape == b.shape)
            a[1:n] = 10
            b[0:(n-1)] = 10
            return a * b

        self.check(test_impl, np.ones(10), np.zeros(10), 8)
        args = (numba.float64[:], numba.float64[:], numba.int64)
        self.assertEqual(countParfors(test_impl, args), 2)

    @skip_parfors_unsupported
    def test_parfor_slice17(self):
        def test_impl(m, A):
            B = np.zeros(m)
            n = len(A)
            B[-n:] = A
            return B

        self.check(test_impl, 10, np.ones(10))

    @skip_parfors_unsupported
    def test_parfor_slice18(self):
        # issue 3534
        def test_impl():
            a = np.zeros(10)
            a[1:8] = np.arange(0, 7)
            y = a[3]
            return y

        self.check(test_impl)

    @skip_parfors_unsupported
    def test_parfor_slice19(self):
        # issues #3561 and #3554, empty slice binop
        def test_impl(X):
            X[:0] += 1
            return X

        self.check(test_impl, np.ones(10))

    @skip_parfors_unsupported
    def test_parfor_slice20(self):
        # issue #4075, slice size
        def test_impl():
            a = np.ones(10)
            c = a[1:]
            s = len(c)
            return s

        self.check(test_impl, check_scheduling=False)

    @skip_parfors_unsupported
    def test_parfor_slice21(self):
        def test_impl(x1, x2):
            x1 = x1.reshape(x1.size, 1)
            x2 = x2.reshape(x2.size, 1)
            return x1 >= x2[:-1, :]

        x1 = np.random.rand(5)
        x2 = np.random.rand(6)
        self.check(test_impl, x1, x2)

    @skip_parfors_unsupported
    def test_parfor_slice22(self):
        def test_impl(x1, x2):
            b = np.zeros((10,))
            for i in prange(1):
                b += x1[:, x2]
            return b

        x1 = np.zeros((10,7))
        x2 = np.array(4)
        self.check(test_impl, x1, x2)

    @skip_parfors_unsupported
    def test_parfor_slice23(self):
        # issue #4630
        def test_impl(x):
            x[:0] = 2
            return x

        self.check(test_impl, np.ones(10))

    @skip_parfors_unsupported
    def test_parfor_slice24(self):
        def test_impl(m, A, n):
            B = np.zeros(m)
            C = B[n:]
            C = A[:len(C)]
            return B

        for i in range(-15, 15):
            self.check(test_impl, 10, np.ones(10), i)

    @skip_parfors_unsupported
    def test_parfor_slice25(self):
        def test_impl(m, A, n):
            B = np.zeros(m)
            C = B[:n]
            C = A[:len(C)]
            return B

        for i in range(-15, 15):
            self.check(test_impl, 10, np.ones(10), i)

    @skip_parfors_unsupported
    def test_parfor_slice26(self):
        def test_impl(a):
            (n,) = a.shape
            b = a.copy()
            b[-(n-1):] = a[-3:4]
            return b

        self.check(test_impl, np.arange(4))

    @skip_parfors_unsupported
    def test_parfor_slice27(self):
        # issue5601: tests array analysis of the slice with
        # n_valid_vals of unknown size.
        def test_impl(a):
            n_valid_vals = 0

            for i in prange(a.shape[0]):
                if a[i] != 0:
                    n_valid_vals += 1

                if n_valid_vals:
                    unused = a[:n_valid_vals]

            return 0

        self.check(test_impl, np.arange(3))


class TestParforsOptions(TestParforsBase):

    def check(self, pyfunc, *args, **kwargs):
        cfunc, cpfunc = self.compile_all(pyfunc, *args)
        self.check_parfors_vs_others(pyfunc, cfunc, cpfunc, *args, **kwargs)

    @skip_parfors_unsupported
    def test_parfor_options(self):
        def test_impl(a):
            n = a.shape[0]
            b = np.ones(n)
            c = np.array([ i for i in range(n) ])
            b[:n] = a + b * c
            for i in prange(n):
                c[i] = b[i] * a[i]
            return reduce(lambda x,y:x+y, c, 0)

        self.check(test_impl, np.ones(10))
        args = (numba.float64[:],)
        # everything should fuse with default option
        self.assertEqual(countParfors(test_impl, args), 1)
        # with no fusion
        self.assertEqual(countParfors(test_impl, args, fusion=False), 6)
        # with no fusion, comprehension
        self.assertEqual(countParfors(test_impl, args, fusion=False,
                         comprehension=False), 5)
        #with no fusion, comprehension, setitem
        self.assertEqual(countParfors(test_impl, args, fusion=False,
                         comprehension=False, setitem=False), 4)
         # with no fusion, comprehension, prange
        self.assertEqual(countParfors(test_impl, args, fusion=False,
                         comprehension=False, setitem=False, prange=False), 3)
         # with no fusion, comprehension, prange, reduction
        self.assertEqual(countParfors(test_impl, args, fusion=False,
                         comprehension=False, setitem=False, prange=False,
                         reduction=False), 2)
        # with no fusion, comprehension, prange, reduction, numpy
        self.assertEqual(countParfors(test_impl, args, fusion=False,
                         comprehension=False, setitem=False, prange=False,
                         reduction=False, numpy=False), 0)


class TestParforsBitMask(TestParforsBase):

    def check(self, pyfunc, *args, **kwargs):
        cfunc, cpfunc = self.compile_all(pyfunc, *args)
        self.check_parfors_vs_others(pyfunc, cfunc, cpfunc, *args, **kwargs)

    @skip_parfors_unsupported
    def test_parfor_bitmask1(self):
        def test_impl(a, n):
            b = a > n
            a[b] = 0
            return a

        self.check(test_impl, np.arange(10), 5)

    @skip_parfors_unsupported
    def test_parfor_bitmask2(self):
        def test_impl(a, b):
            a[b] = 0
            return a

        a = np.arange(10)
        b = a > 5
        self.check(test_impl, a, b)

    @skip_parfors_unsupported
    def test_parfor_bitmask3(self):
        def test_impl(a, b):
            a[b] = a[b]
            return a

        a = np.arange(10)
        b = a > 5
        self.check(test_impl, a, b)

    @skip_parfors_unsupported
    def test_parfor_bitmask4(self):
        def test_impl(a, b):
            a[b] = (2 * a)[b]
            return a

        a = np.arange(10)
        b = a > 5
        self.check(test_impl, a, b)

    @skip_parfors_unsupported
    def test_parfor_bitmask5(self):
        def test_impl(a, b):
            a[b] = a[b] * a[b]
            return a

        a = np.arange(10)
        b = a > 5
        self.check(test_impl, a, b)

    @skip_parfors_unsupported
    def test_parfor_bitmask6(self):
        def test_impl(a, b, c):
            a[b] = c
            return a

        a = np.arange(10)
        b = a > 5
        c = np.zeros(sum(b))

        # expect failure due to lack of parallelism
        with self.assertRaises(AssertionError) as raises:
            self.check(test_impl, a, b, c)
        self.assertIn("\'@do_scheduling\' not found", str(raises.exception))

class TestParforsMisc(TestParforsBase):
    """
    Tests miscellaneous parts of ParallelAccelerator use.
    """
    _numba_parallel_test_ = False

    def check(self, pyfunc, *args, **kwargs):
        cfunc, cpfunc = self.compile_all(pyfunc, *args)
        self.check_parfors_vs_others(pyfunc, cfunc, cpfunc, *args, **kwargs)

    @skip_parfors_unsupported
    def test_no_warn_if_cache_set(self):

        def pyfunc():
            arr = np.ones(100)
            for i in prange(arr.size):
                arr[i] += i
            return arr

        cfunc = njit(parallel=True, cache=True)(pyfunc)

        with warnings.catch_warnings(record=True) as raised_warnings:
            warnings.simplefilter('always')
            cfunc()

        self.assertEqual(len(raised_warnings), 0)

        # Make sure the dynamic globals flag is set
        has_dynamic_globals = [cres.library.has_dynamic_globals
                               for cres in cfunc.overloads.values()]
        self.assertEqual(has_dynamic_globals, [False])

    @skip_parfors_unsupported
    def test_statement_reordering_respects_aliasing(self):
        def impl():
            a = np.zeros(10)
            a[1:8] = np.arange(0, 7)
            print('a[3]:', a[3])
            print('a[3]:', a[3])
            return a

        cres = self.compile_parallel(impl, ())
        with captured_stdout() as stdout:
            cres.entry_point()
        for line in stdout.getvalue().splitlines():
            self.assertEqual('a[3]: 2.0', line)

    @skip_parfors_unsupported
    def test_parfor_ufunc_typing(self):
        def test_impl(A):
            return np.isinf(A)

        A = np.array([np.inf, 0.0])
        cfunc = njit(parallel=True)(test_impl)
        # save global state
        old_seq_flag = numba.parfors.parfor.sequential_parfor_lowering
        try:
            numba.parfors.parfor.sequential_parfor_lowering = True
            np.testing.assert_array_equal(test_impl(A), cfunc(A))
        finally:
            # recover global state
            numba.parfors.parfor.sequential_parfor_lowering = old_seq_flag

    @skip_parfors_unsupported
    def test_init_block_dce(self):
        # issue4690
        def test_impl():
            res = 0
            arr = [1,2,3,4,5]
            numba.parfors.parfor.init_prange()
            dummy = arr
            for i in numba.prange(5):
                res += arr[i]
            return res + dummy[2]

        self.assertTrue(get_init_block_size(test_impl, ()) == 0)

    @skip_parfors_unsupported
    def test_alias_analysis_for_parfor1(self):
        def test_impl():
            acc = 0
            for _ in range(4):
                acc += 1

            data = np.zeros((acc,))
            return data

        self.check(test_impl)

    @skip_parfors_unsupported
    def test_no_state_change_in_gufunc_lowering_on_error(self):
        # tests #5098, if there's an exception arising in gufunc lowering the
        # sequential_parfor_lowering global variable should remain as False on
        # stack unwind.

        @register_pass(mutates_CFG=True, analysis_only=False)
        class BreakParfors(AnalysisPass):
            _name = "break_parfors"

            def __init__(self):
                AnalysisPass.__init__(self)

            def run_pass(self, state):
                for blk in state.func_ir.blocks.values():
                    for stmt in blk.body:
                        if isinstance(stmt, numba.parfors.parfor.Parfor):
                            # races should be a set(), that list is iterable
                            # permits it to get through to the
                            # _create_gufunc_for_parfor_body routine at which
                            # point it needs to be a set so e.g. set.difference
                            # can be computed, this therefore creates an error
                            # in the right location.
                            stmt.races = []
                    return True


        class BreakParforsCompiler(CompilerBase):

            def define_pipelines(self):
                pm = DefaultPassBuilder.define_nopython_pipeline(self.state)
                pm.add_pass_after(BreakParfors, IRLegalization)
                pm.finalize()
                return [pm]


        @njit(parallel=True, pipeline_class=BreakParforsCompiler)
        def foo():
            x = 1
            for _ in prange(1):
                x += 1
            return x

        # assert default state for global
        self.assertFalse(numba.parfors.parfor.sequential_parfor_lowering)

        with self.assertRaises(errors.LoweringError) as raises:
            foo()

        self.assertIn("'list' object has no attribute 'difference'",
                      str(raises.exception))

        # assert state has not changed
        self.assertFalse(numba.parfors.parfor.sequential_parfor_lowering)

    @skip_parfors_unsupported
    def test_issue_5098(self):
        class DummyType(types.Opaque):
            pass

        dummy_type = DummyType("my_dummy")
        register_model(DummyType)(models.OpaqueModel)

        class Dummy(object):
            pass

        @typeof_impl.register(Dummy)
        def typeof_Dummy(val, c):
            return dummy_type

        @unbox(DummyType)
        def unbox_index(typ, obj, c):
            return NativeValue(c.context.get_dummy_value())

        @overload_method(DummyType, "method1", jit_options={"parallel":True})
        def _get_method1(obj, arr, func):
            def _foo(obj, arr, func):
                def baz(a, f):
                    c = a.copy()
                    c[np.isinf(a)] = np.nan
                    return f(c)

                length = len(arr)
                output_arr = np.empty(length, dtype=np.float64)
                for i in prange(length):
                    output_arr[i] = baz(arr[i], func)
                for i in prange(length - 1):
                    output_arr[i] += baz(arr[i], func)
                return output_arr
            return _foo

        @njit
        def bar(v):
            return v.mean()

        @njit
        def test1(d):
            return d.method1(np.array([[1.0, 2.0, 3.0], [4.0, 5.0, 6.0]]), bar)

        save_state = numba.parfors.parfor.sequential_parfor_lowering
        self.assertFalse(save_state)
        try:
            test1(Dummy())
            self.assertFalse(numba.parfors.parfor.sequential_parfor_lowering)
        finally:
            # always set the sequential_parfor_lowering state back to the
            # original state
            numba.parfors.parfor.sequential_parfor_lowering = save_state

    @skip_parfors_unsupported
    def test_oversized_tuple_as_arg_to_kernel(self):

        @njit(parallel=True)
        def oversize_tuple():
            big_tup = (1,2,3,4)
            z = 0
            for x in prange(10):
                z += big_tup[0]
            return z

        with override_env_config('NUMBA_PARFOR_MAX_TUPLE_SIZE', '3'):
            with self.assertRaises(errors.UnsupportedParforsError) as raises:
                oversize_tuple()

        errstr = str(raises.exception)
        self.assertIn("Use of a tuple", errstr)
        self.assertIn("in a parallel region", errstr)

    @skip_parfors_unsupported
    def test_issue5167(self):

        def ndvi_njit(img_nir, img_red):
            fillvalue = 0
            out_img = np.full(img_nir.shape, fillvalue, dtype=img_nir.dtype)
            dims = img_nir.shape
            for y in prange(dims[0]):
                for x in prange(dims[1]):
                    out_img[y, x] = ((img_nir[y, x] - img_red[y, x]) /
                                     (img_nir[y, x] + img_red[y, x]))
            return out_img

        tile_shape = (4, 4)
        array1 = np.random.uniform(low=1.0, high=10000.0, size=tile_shape)
        array2 = np.random.uniform(low=1.0, high=10000.0, size=tile_shape)
        self.check(ndvi_njit, array1, array2)

    @skip_parfors_unsupported
    def test_issue5065(self):

        def reproducer(a, dist, dist_args):
            result = np.zeros((a.shape[0], a.shape[0]), dtype=np.float32)
            for i in prange(a.shape[0]):
                for j in range(i + 1, a.shape[0]):
                    d = dist(a[i], a[j], *dist_args)
                    result[i, j] = d
                    result[j, i] = d
            return result

        @njit
        def euclidean(x, y):
            result = 0.0
            for i in range(x.shape[0]):
                result += (x[i] - y[i]) ** 2
            return np.sqrt(result)

        a = np.random.random(size=(5, 2))

        got = njit(parallel=True)(reproducer)(a.copy(), euclidean,())
        expected = reproducer(a.copy(), euclidean,())

        np.testing.assert_allclose(got, expected)

    @skip_parfors_unsupported
    def test_issue5001(self):

        def test_numba_parallel(myarray):
            result = [0] * len(myarray)
            for i in prange(len(myarray)):
                result[i] = len(myarray[i])
            return result

        myarray = (np.empty(100),np.empty(50))
        self.check(test_numba_parallel, myarray)

    @skip_parfors_unsupported
    def test_issue3169(self):

        @njit
        def foo(grids):
            pass

        @njit(parallel=True)
        def bar(grids):
            for x in prange(1):
                foo(grids)

        # returns nothing, just check it compiles
        bar(([1],) * 2)

    @disabled_test
    def test_issue4846(self):

        mytype = namedtuple("mytype", ("a", "b"))

        def outer(mydata):
            for k in prange(3):
                inner(k, mydata)
            return mydata.a

        @njit(nogil=True)
        def inner(k, mydata):
            f = (k, mydata.a)
            g = (k, mydata.b)

        mydata = mytype(a="a", b="b")

        self.check(outer, mydata)

    @skip_parfors_unsupported
    def test_issue3748(self):

        def test1b():
            x = (1, 2, 3, 4, 5)
            a = 0
            for i in prange(len(x)):
                a += x[i]
            return a

        self.check(test1b,)

    @skip_parfors_unsupported
    def test_issue5277(self):

        def parallel_test(size, arr):
            for x in prange(size[0]):
                for y in prange(size[1]):
                    arr[y][x] = x * 4.5 + y
            return arr

        size = (10, 10)
        arr = np.zeros(size, dtype=int)

        self.check(parallel_test, size, arr)

    @skip_parfors_unsupported
    def test_issue5570_ssa_races(self):
        @njit(parallel=True)
        def foo(src, method, out):
            for i in prange(1):
                for j in range(1):
                    out[i, j] = 1
            if method:
                out += 1
            return out

        src = np.zeros((5,5))
        method = 57
        out = np.zeros((2, 2))

        self.assertPreciseEqual(
            foo(src, method, out),
            foo.py_func(src, method, out)
        )


@skip_parfors_unsupported
class TestParforsDiagnostics(TestParforsBase):

    def check(self, pyfunc, *args, **kwargs):
        cfunc, cpfunc = self.compile_all(pyfunc, *args)
        self.check_parfors_vs_others(pyfunc, cfunc, cpfunc, *args, **kwargs)

    def assert_fusion_equivalence(self, got, expected):
        a = self._fusion_equivalent(got)
        b = self._fusion_equivalent(expected)
        self.assertEqual(a, b)

    def _fusion_equivalent(self, thing):
        # parfors indexes the Parfors class instance id's from wherever the
        # internal state happens to be. To assert fusion equivalence we just
        # check that the relative difference between fusion adjacency lists
        # is the same. For example:
        # {3: [2, 1]} is the same as {13: [12, 11]}
        # this function strips the indexing etc out returning something suitable
        # for checking equivalence
        new = defaultdict(list)
        min_key = min(thing.keys())
        for k in sorted(thing.keys()):
            new[k - min_key] = [x - min_key for x in thing[k]]
        return new

    def assert_diagnostics(self, diagnostics, parfors_count=None,
                           fusion_info=None, nested_fusion_info=None,
                           replaced_fns=None, hoisted_allocations=None):
        if parfors_count is not None:
            self.assertEqual(parfors_count, diagnostics.count_parfors())
        if fusion_info is not None:
            self.assert_fusion_equivalence(fusion_info, diagnostics.fusion_info)
        if nested_fusion_info is not None:
            self.assert_fusion_equivalence(nested_fusion_info,
                                           diagnostics.nested_fusion_info)
        if replaced_fns is not None:
            repl = diagnostics.replaced_fns.values()
            for x in replaced_fns:
                for replaced in repl:
                    if replaced[0] == x:
                        break
                else:
                    msg = "Replacement for %s was not found. Had %s" % (x, repl)
                    raise AssertionError(msg)

        if hoisted_allocations is not None:
            hoisted_allocs = diagnostics.hoisted_allocations()
            self.assertEqual(hoisted_allocations, len(hoisted_allocs))

        # just make sure that the dump() function doesn't have an issue!
        with captured_stdout():
            for x in range(1, 5):
                diagnostics.dump(x)

    def test_array_expr(self):
        def test_impl():
            n = 10
            a = np.ones(n)
            b = np.zeros(n)
            return a + b

        self.check(test_impl,)
        cpfunc = self.compile_parallel(test_impl, ())
        diagnostics = cpfunc.metadata['parfor_diagnostics']
        self.assert_diagnostics(diagnostics, parfors_count=1,
                                fusion_info = {3: [4, 5]})

    def test_prange(self):
        def test_impl():
            n = 10
            a = np.empty(n)
            for i in prange(n):
                a[i] = i * 10
            return a

        self.check(test_impl,)
        cpfunc = self.compile_parallel(test_impl, ())
        diagnostics = cpfunc.metadata['parfor_diagnostics']
        self.assert_diagnostics(diagnostics, parfors_count=1)

    def test_nested_prange(self):
        def test_impl():
            n = 10
            a = np.empty((n, n))
            for i in prange(n):
                for j in prange(n):
                    a[i, j] = i * 10 + j
            return a

        self.check(test_impl,)
        cpfunc = self.compile_parallel(test_impl, ())
        diagnostics = cpfunc.metadata['parfor_diagnostics']
        self.assert_diagnostics(diagnostics, parfors_count=2,
                                nested_fusion_info={2: [1]})

    def test_function_replacement(self):
        def test_impl():
            n = 10
            a = np.ones(n)
            b = np.argmin(a)
            return b

        self.check(test_impl,)
        cpfunc = self.compile_parallel(test_impl, ())
        diagnostics = cpfunc.metadata['parfor_diagnostics']
        self.assert_diagnostics(diagnostics, parfors_count=1,
                                fusion_info={2: [3]},
                                replaced_fns = [('argmin', 'numpy'),])

    def test_reduction(self):
        def test_impl():
            n = 10
            a = np.ones(n + 1) # prevent fusion
            acc = 0
            for i in prange(n):
                acc += a[i]
            return acc

        self.check(test_impl,)
        cpfunc = self.compile_parallel(test_impl, ())
        diagnostics = cpfunc.metadata['parfor_diagnostics']
        self.assert_diagnostics(diagnostics, parfors_count=2)

    def test_setitem(self):
        def test_impl():
            n = 10
            a = np.ones(n)
            a[:] = 7
            return a

        self.check(test_impl,)
        cpfunc = self.compile_parallel(test_impl, ())
        diagnostics = cpfunc.metadata['parfor_diagnostics']
        self.assert_diagnostics(diagnostics, parfors_count=1)

    def test_allocation_hoisting(self):
        def test_impl():
            n = 10
            m = 5
            acc = 0
            for i in prange(n):
                temp = np.zeros((m,)) # the np.empty call should get hoisted
                for j in range(m):
                    temp[j] = i
                acc += temp[-1]
            return acc

        self.check(test_impl,)
        cpfunc = self.compile_parallel(test_impl, ())
        diagnostics = cpfunc.metadata['parfor_diagnostics']
        self.assert_diagnostics(diagnostics, hoisted_allocations=1)


if __name__ == "__main__":
    unittest.main()<|MERGE_RESOLUTION|>--- conflicted
+++ resolved
@@ -1562,7 +1562,6 @@
                                      types.Array(types.float64, 1, 'C'))) == 1)
 
     @skip_parfors_unsupported
-<<<<<<< HEAD
     def test_tuple_concat(self):
         # issue5383
         def test_impl(a):
@@ -1576,7 +1575,9 @@
             return k_list
 
         x = np.array([1, 1])
-=======
+        self.check(test_impl, x)
+
+    @skip_parfors_unsupported
     def test_tuple1(self):
         def test_impl(a):
             atup = (3, 4)
@@ -1635,7 +1636,6 @@
             return a
 
         x = np.arange(10)
->>>>>>> e3002f06
         self.check(test_impl, x)
 
 
