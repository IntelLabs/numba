--- conflicted
+++ resolved
@@ -15,11 +15,7 @@
 from numba import unittest_support as unittest
 from numba import utils, vectorize, jit, generated_jit, types
 from numba.errors import NumbaWarning
-<<<<<<< HEAD
-from .support import TestCase, temp_directory
-=======
-from .support import TestCase, tag
->>>>>>> b7a188d2
+from .support import TestCase, tag, temp_directory
 
 
 def dummy(x):
