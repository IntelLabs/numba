--- conflicted
+++ resolved
@@ -1867,7 +1867,6 @@
         for s in UNICODE_EXAMPLES + [''] + extras + cpython + sigma:
             self.assertEqual(pyfunc(s), cfunc(s), msg=msg.format(s))
 
-<<<<<<< HEAD
     def test_isnumeric(self):
         def pyfunc(x):
             return x.isnumeric()
@@ -1884,7 +1883,9 @@
                           'a\uDFFFb\uD800a']
 
         msg = 'Results of "{}".isnumeric() must be equal'
-=======
+        for s in UNICODE_EXAMPLES + [''] + cpython + cpython_extras:
+            self.assertEqual(pyfunc(s), cfunc(s), msg=msg.format(s))
+
     def test_isdigit(self):
         def pyfunc(x):
             return x.isdigit()
@@ -1901,7 +1902,6 @@
                           'a\uD800b\uDFFFa', 'a\uDFFFb\uD800a']
 
         msg = 'Results of "{}".isdigit() must be equal'
->>>>>>> f61a080a
         for s in UNICODE_EXAMPLES + [''] + cpython + cpython_extras:
             self.assertEqual(pyfunc(s), cfunc(s), msg=msg.format(s))
 
