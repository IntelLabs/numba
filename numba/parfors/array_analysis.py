#
# Copyright (c) 2017 Intel Corporation
# SPDX-License-Identifier: BSD-2-Clause
#

import numpy
import operator
from numba.core import types, ir, config, cgutils, errors
from numba.core.ir_utils import (
    mk_unique_var,
    find_topo_order,
    dprint_func_ir,
    get_global_func_typ,
    guard,
    require,
    get_definition,
    find_callname,
    find_build_sequence,
    find_const,
    is_namedtuple_class,
    build_definitions,
    find_potential_aliases,
    get_canonical_alias,
    GuardException,
)
from numba.core.analysis import compute_cfg_from_blocks
from numba.core.typing import npydecl, signature
import copy
from numba.core.extending import intrinsic, register_jitable
import llvmlite.llvmpy.core as lc
import llvmlite
from numba.np.unsafe.ndarray import to_fixed_tuple

UNKNOWN_CLASS = -1
CONST_CLASS = 0
MAP_TYPES = [numpy.ufunc]

array_analysis_extensions = {}

# declaring call classes
array_creation = ["empty", "zeros", "ones", "full"]

random_int_args = ["rand", "randn"]

random_1arg_size = [
    "ranf",
    "random_sample",
    "sample",
    "random",
    "standard_normal",
]

random_2arg_sizelast = [
    "chisquare",
    "weibull",
    "power",
    "geometric",
    "exponential",
    "poisson",
    "rayleigh",
]

random_3arg_sizelast = [
    "normal",
    "uniform",
    "beta",
    "binomial",
    "f",
    "gamma",
    "lognormal",
    "laplace",
]

random_calls = (
    random_int_args
    + random_1arg_size
    + random_2arg_sizelast
    + random_3arg_sizelast
    + ["randint", "triangular"]
)


@intrinsic
def wrap_index(typingctx, idx, size):
    """
    Calculate index value "idx" relative to a size "size" value as
    (idx % size), where "size" is known to be positive.
    Note that we use the mod(%) operation here instead of
    (idx < 0 ? idx + size : idx) because we may have situations
    where idx > size due to the way indices are calculated
    during slice/range analysis.
    """
    unified_ty = typingctx.unify_types(idx, size)
    if not unified_ty:
        raise ValueError("Argument types for wrap_index must match")

    def codegen(context, builder, sig, args):
        ll_unified_ty = context.get_data_type(unified_ty)
        idx = builder.sext(args[0], ll_unified_ty)
        size = builder.sext(args[1], ll_unified_ty)
        neg_size = builder.neg(size)
        zero = llvmlite.ir.Constant(ll_unified_ty, 0)
        idx_negative = builder.icmp_signed("<", idx, zero)
        pos_oversize = builder.icmp_signed(">=", idx, size)
        neg_oversize = builder.icmp_signed("<=", idx, neg_size)
        pos_res = builder.select(pos_oversize, size, idx)
        neg_res = builder.select(neg_oversize, zero, builder.add(idx, size))
        mod = builder.select(idx_negative, neg_res, pos_res)
        return mod

    return signature(unified_ty, idx, size), codegen


def wrap_index_literal(idx, size):
    if idx < 0:
        if idx <= -size:
            return 0
        else:
            return idx + size
    else:
        if idx >= size:
            return size
        else:
            return idx


@intrinsic
def assert_equiv(typingctx, *val):
    """
    A function that asserts the inputs are of equivalent size,
    and throws runtime error when they are not. The input is
    a vararg that contains an error message, followed by a set
    of objects of either array, tuple or integer.
    """
    if len(val) > 1:
        # Make sure argument is a single tuple type. Note that this only
        # happens when IR containing assert_equiv call is being compiled
        # (and going through type inference) again.
        val = (types.StarArgTuple(val),)

    assert len(val[0]) > 1
    # Arguments must be either array, tuple, or integer
    assert all(
        isinstance(a, (
            types.ArrayCompatible,
            types.BaseTuple,
            types.SliceType,
            types.Integer
        ))
        for a in val[0][1:]
    )
    if not isinstance(val[0][0], types.StringLiteral):
        raise errors.TypingError('first argument must be a StringLiteral')

    def codegen(context, builder, sig, args):
        assert len(args) == 1  # it is a vararg tuple
        tup = cgutils.unpack_tuple(builder, args[0])
        tup_type = sig.args[0]
        msg = sig.args[0][0].literal_value

        def unpack_shapes(a, aty):
            if isinstance(aty, types.ArrayCompatible):
                ary = context.make_array(aty)(context, builder, a)
                return cgutils.unpack_tuple(builder, ary.shape)
            elif isinstance(aty, types.BaseTuple):
                return cgutils.unpack_tuple(builder, a)
            else:  # otherwise it is a single integer
                return [a]

        def pairwise(a, aty, b, bty):
            ashapes = unpack_shapes(a, aty)
            bshapes = unpack_shapes(b, bty)
            assert len(ashapes) == len(bshapes)
            for (m, n) in zip(ashapes, bshapes):
                m_eq_n = builder.icmp(lc.ICMP_EQ, m, n)
                with builder.if_else(m_eq_n) as (then, orelse):
                    with then:
                        pass
                    with orelse:
                        context.call_conv.return_user_exc(
                            builder, AssertionError, (msg,)
                        )

        for i in range(1, len(tup_type) - 1):
            pairwise(tup[i], tup_type[i], tup[i + 1], tup_type[i + 1])
        r = context.get_constant_generic(builder, types.NoneType, None)
        return r

    return signature(types.none, *val), codegen


class EquivSet(object):

    """EquivSet keeps track of equivalence relations between
    a set of objects.
    """

    def __init__(self, obj_to_ind=None, ind_to_obj=None, next_ind=0):
        """Create a new EquivSet object. Optional keyword arguments are for
        internal use only.
        """
        # obj_to_ind maps object to equivalence index (sometimes also called
        # equivalence class) is a non-negative number that uniquely identifies
        # a set of objects that are equivalent.
        self.obj_to_ind = obj_to_ind if obj_to_ind else {}
        # ind_to_obj maps equivalence index to a list of objects.
        self.ind_to_obj = ind_to_obj if ind_to_obj else {}
        # next index number that is incremented each time a new equivalence
        # relation is created.
        self.next_ind = next_ind

    def empty(self):
        """Return an empty EquivSet object.
        """
        return EquivSet()

    def clone(self):
        """Return a new copy.
        """
        return EquivSet(
            obj_to_ind=copy.deepcopy(self.obj_to_ind),
            ind_to_obj=copy.deepcopy(self.ind_to_obj),
            next_id=self.next_ind,
        )

    def __repr__(self):
        return "EquivSet({})".format(self.ind_to_obj)

    def is_empty(self):
        """Return true if the set is empty, or false otherwise.
        """
        return self.obj_to_ind == {}

    def _get_ind(self, x):
        """Return the internal index (greater or equal to 0) of the given
        object, or -1 if not found.
        """
        return self.obj_to_ind.get(x, -1)

    def _get_or_add_ind(self, x):
        """Return the internal index (greater or equal to 0) of the given
        object, or create a new one if not found.
        """
        if x in self.obj_to_ind:
            i = self.obj_to_ind[x]
        else:
            i = self.next_ind
            self.next_ind += 1
        return i

    def _insert(self, objs):
        """Base method that inserts a set of equivalent objects by modifying
        self.
        """
        assert len(objs) > 1

        inds = tuple(self._get_or_add_ind(x) for x in objs)
        ind = min(inds)

        if config.DEBUG_ARRAY_OPT >= 2:
            print("_insert:", objs, inds)

        if not (ind in self.ind_to_obj):
            self.ind_to_obj[ind] = []

        for i, obj in zip(inds, objs):
            if i == ind:
                if not (obj in self.ind_to_obj[ind]):
                    self.ind_to_obj[ind].append(obj)
                    self.obj_to_ind[obj] = ind
            else:
                if i in self.ind_to_obj:
                    # those already existing are reassigned
                    for x in self.ind_to_obj[i]:
                        self.obj_to_ind[x] = ind
                        self.ind_to_obj[ind].append(x)
                    del self.ind_to_obj[i]
                else:
                    # those that are new are assigned.
                    self.obj_to_ind[obj] = ind
                    self.ind_to_obj[ind].append(obj)

    def is_equiv(self, *objs):
        """Try to derive if given objects are equivalent, return true
        if so, or false otherwise.
        """
        inds = [self._get_ind(x) for x in objs]
        ind = max(inds)
        if ind != -1:
            return all(i == ind for i in inds)
        else:
            return all([x == objs[0] for x in objs])

    def get_equiv_const(self, obj):
        """Check if obj is equivalent to some int constant, and return
        the constant if found, or None otherwise.
        """
        ind = self._get_ind(obj)
        if ind >= 0:
            objs = self.ind_to_obj[ind]
            for x in objs:
                if isinstance(x, int):
                    return x
        return None

    def get_equiv_set(self, obj):
        """Return the set of equivalent objects.
        """
        ind = self._get_ind(obj)
        if ind >= 0:
            return set(self.ind_to_obj[ind])
        return set()

    def insert_equiv(self, *objs):
        """Insert a set of equivalent objects by modifying self. This
        method can be overloaded to transform object type before insertion.
        """
        return self._insert(objs)

    def intersect(self, equiv_set):
        """ Return the intersection of self and the given equiv_set,
        without modifying either of them. The result will also keep
        old equivalence indices unchanged.
        """
        new_set = self.empty()
        new_set.next_ind = self.next_ind

        for objs in equiv_set.ind_to_obj.values():
            inds = tuple(self._get_ind(x) for x in objs)
            ind_to_obj = {}

            for i, x in zip(inds, objs):
                if i in ind_to_obj:
                    ind_to_obj[i].append(x)
                elif i >= 0:
                    ind_to_obj[i] = [x]

            for v in ind_to_obj.values():
                if len(v) > 1:
                    new_set._insert(v)

        return new_set


class ShapeEquivSet(EquivSet):

    """Just like EquivSet, except that it accepts only numba IR variables
    and constants as objects, guided by their types. Arrays are considered
    equivalent as long as their shapes are equivalent. Scalars are
    equivalent only when they are equal in value. Tuples are equivalent
    when they are of the same size, and their elements are equivalent.
    """

    def __init__(
        self,
        typemap,
        defs=None,
        ind_to_var=None,
        obj_to_ind=None,
        ind_to_obj=None,
        next_id=0,
        ind_to_const=None,
    ):
        """Create a new ShapeEquivSet object, where typemap is a dictionary
        that maps variable names to their types, and it will not be modified.
        Optional keyword arguments are for internal use only.
        """
        self.typemap = typemap
        # defs maps variable name to an int, where
        # 1 means the variable is defined only once, and numbers greater
        # than 1 means defined more than onces.
        self.defs = defs if defs else {}
        # ind_to_var maps index number to a list of variables (of ir.Var type).
        # It is used to retrieve defined shape variables given an equivalence
        # index.
        self.ind_to_var = ind_to_var if ind_to_var else {}
        # ind_to_const maps index number to a constant, if known.
        self.ind_to_const = ind_to_const if ind_to_const else {}

        super(ShapeEquivSet, self).__init__(obj_to_ind, ind_to_obj, next_id)

    def empty(self):
        """Return an empty ShapeEquivSet.
        """
        return ShapeEquivSet(self.typemap, {})

    def clone(self):
        """Return a new copy.
        """
        return ShapeEquivSet(
            self.typemap,
            defs=copy.copy(self.defs),
            ind_to_var=copy.copy(self.ind_to_var),
            obj_to_ind=copy.deepcopy(self.obj_to_ind),
            ind_to_obj=copy.deepcopy(self.ind_to_obj),
            next_id=self.next_ind,
            ind_to_const=copy.deepcopy(self.ind_toconst),
        )

    def __repr__(self):
        return "ShapeEquivSet({}, ind_to_var={}, ind_to_const={})".format(
            self.ind_to_obj, self.ind_to_var, self.ind_to_const
        )

    def _get_names(self, obj):
        """Return a set of names for the given obj, where array and tuples
        are broken down to their individual shapes or elements. This is
        safe because both Numba array shapes and Python tuples are immutable.
        """
        if isinstance(obj, ir.Var) or isinstance(obj, str):
            name = obj if isinstance(obj, str) else obj.name
            if name not in self.typemap:
                return (name,)

            typ = self.typemap[name]
            if isinstance(typ, (types.BaseTuple, types.ArrayCompatible)):
                ndim = (typ.ndim
                        if isinstance(typ, types.ArrayCompatible)
                        else len(typ))
                # Treat 0d array as if it were a scalar.
                if ndim == 0:
                    return (name,)
                else:
                    return tuple("{}#{}".format(name, i) for i in range(ndim))
            else:
                return (name,)
        elif isinstance(obj, ir.Const):
            if isinstance(obj.value, tuple):
                return obj.value
            else:
                return (obj.value,)
        elif isinstance(obj, tuple):
            return tuple(self._get_names(x)[0] for x in obj)
        elif isinstance(obj, int):
            return (obj,)
        else:
            raise NotImplementedError(
                "ShapeEquivSet does not support {}".format(obj)
            )

    def is_equiv(self, *objs):
        """Overload EquivSet.is_equiv to handle Numba IR variables and
        constants.
        """
        assert len(objs) > 1
        obj_names = [self._get_names(x) for x in objs]
        obj_names = [x for x in obj_names if x != ()]  # rule out 0d shape
        if len(obj_names) <= 1:
            return False
        ndims = [len(names) for names in obj_names]
        ndim = ndims[0]
        if not all(ndim == x for x in ndims):
            if config.DEBUG_ARRAY_OPT >= 1:
                print("is_equiv: Dimension mismatch for {}".format(objs))
            return False
        for i in range(ndim):
            names = [obj_name[i] for obj_name in obj_names]
            if not super(ShapeEquivSet, self).is_equiv(*names):
                return False
        return True

    def get_equiv_const(self, obj):
        """If the given object is equivalent to a constant scalar,
        return the scalar value, or None otherwise.
        """
        names = self._get_names(obj)
        if len(names) > 1:
            return None
        return super(ShapeEquivSet, self).get_equiv_const(names[0])

    def get_equiv_var(self, obj):
        """If the given object is equivalent to some defined variable,
        return the variable, or None otherwise.
        """
        names = self._get_names(obj)
        if len(names) != 1:
            return None
        ind = self._get_ind(names[0])
        vs = self.ind_to_var.get(ind, [])
        return vs[0] if vs != [] else None

    def get_equiv_set(self, obj):
        """Return the set of equivalent objects.
        """
        names = self._get_names(obj)
        if len(names) > 1:
            return None
        return super(ShapeEquivSet, self).get_equiv_set(names[0])

    def _insert(self, objs):
        """Overload EquivSet._insert to manage ind_to_var dictionary.
        """
        inds = []
        for obj in objs:
            if obj in self.obj_to_ind:
                inds.append(self.obj_to_ind[obj])
        varlist = []
        constval = None
        names = set()
        for i in sorted(inds):
            if i in self.ind_to_var:
                for x in self.ind_to_var[i]:
                    if not (x.name in names):
                        varlist.append(x)
                        names.add(x.name)
            if i in self.ind_to_const:
                assert constval is None
                constval = self.ind_to_const[i]
        super(ShapeEquivSet, self)._insert(objs)
        new_ind = self.obj_to_ind[objs[0]]
        for i in set(inds):
            if i in self.ind_to_var:
                del self.ind_to_var[i]
        self.ind_to_var[new_ind] = varlist
        if constval is not None:
            self.ind_to_const[new_ind] = constval

    def insert_equiv(self, *objs):
        """Overload EquivSet.insert_equiv to handle Numba IR variables and
        constants. Input objs are either variable or constant, and at least
        one of them must be variable.
        """
        assert len(objs) > 1
        obj_names = [self._get_names(x) for x in objs]
        obj_names = [x for x in obj_names if x != ()]  # rule out 0d shape
        if len(obj_names) <= 1:
            return
        names = sum([list(x) for x in obj_names], [])
        ndims = [len(x) for x in obj_names]
        ndim = ndims[0]
        assert all(
            ndim == x for x in ndims
        ), "Dimension mismatch for {}".format(objs)
        varlist = []
        constlist = []
        for obj in objs:
            if not isinstance(obj, tuple):
                obj = (obj,)
            for var in obj:
                if isinstance(var, ir.Var) and not (var.name in varlist):
                    # favor those already defined, move to front of varlist
                    if var.name in self.defs:
                        varlist.insert(0, var)
                    else:
                        varlist.append(var)
                if isinstance(var, ir.Const) and not (var.value in constlist):
                    constlist.append(var.value)

        # try to populate ind_to_var if variables are present
        for obj in varlist:
            name = obj.name
            if name in names and not (name in self.obj_to_ind):
                self.ind_to_obj[self.next_ind] = [name]
                self.obj_to_ind[name] = self.next_ind
                self.ind_to_var[self.next_ind] = [obj]
                self.next_ind += 1

        # create equivalence classes for previously unseen constants
        for const in constlist:
            if const in names and not (const in self.obj_to_ind):
                self.ind_to_obj[self.next_ind] = [const]
                self.obj_to_ind[const] = self.next_ind
                self.ind_to_const[self.next_ind] = const
                self.next_ind += 1

        some_change = False

        for i in range(ndim):
            names = [obj_name[i] for obj_name in obj_names]
            ie_res = super(ShapeEquivSet, self).insert_equiv(*names)
            some_change = some_change or ie_res

        return some_change

    def has_shape(self, name):
        """Return true if the shape of the given variable is available.
        """
        return self.get_shape(name) is not None

    def get_shape(self, name):
        """Return a tuple of variables that corresponds to the shape
        of the given array, or None if not found.
        """
        return guard(self._get_shape, name)

    def _get_shape(self, name):
        """Return a tuple of variables that corresponds to the shape
        of the given array, or raise GuardException if not found.
        """
        inds = self.get_shape_classes(name)
        require(inds != ())
        shape = []
        for i in inds:
            require(i in self.ind_to_var)
            vs = self.ind_to_var[i]
            if vs != []:
                shape.append(vs[0])
            else:
                require(i in self.ind_to_const)
                vs = self.ind_to_const[i]
                shape.append(vs)
        return tuple(shape)

    def get_shape_classes(self, name):
        """Instead of the shape tuple, return tuple of int, where
        each int is the corresponding class index of the size object.
        Unknown shapes are given class index -1. Return empty tuple
        if the input name is a scalar variable.
        """
        if isinstance(name, ir.Var):
            name = name.name
        typ = self.typemap[name] if name in self.typemap else None
        if not (
            isinstance(typ, (
                types.BaseTuple, types.SliceType, types.ArrayCompatible
            ))
        ):
            return []
        # Treat 0d arrays like scalars.
        if isinstance(typ, types.ArrayCompatible) and typ.ndim == 0:
            return []
        names = self._get_names(name)
        inds = tuple(self._get_ind(name) for name in names)
        return inds

    def intersect(self, equiv_set):
        """Overload the intersect method to handle ind_to_var.
        """
        newset = super(ShapeEquivSet, self).intersect(equiv_set)
        ind_to_var = {}
        for i, objs in newset.ind_to_obj.items():
            assert len(objs) > 0
            obj = objs[0]
            assert obj in self.obj_to_ind
            assert obj in equiv_set.obj_to_ind
            j = self.obj_to_ind[obj]
            k = equiv_set.obj_to_ind[obj]
            assert j in self.ind_to_var
            assert k in equiv_set.ind_to_var
            varlist = []
            names = [x.name for x in equiv_set.ind_to_var[k]]
            for x in self.ind_to_var[j]:
                if x.name in names:
                    varlist.append(x)
            ind_to_var[i] = varlist
        newset.ind_to_var = ind_to_var
        return newset

    def define(self, name, redefined):
        """Increment the internal count of how many times a variable is being
        defined. Most variables in Numba IR are SSA, i.e., defined only once,
        but not all of them. When a variable is being re-defined, it must
        be removed from the equivalence relation and added to the redefined
        set but only if that redefinition is not known to have the same
        equivalence classes. Those variables redefined are removed from all
        the blocks' equivalence sets later.

        Arrays passed to define() use their whole name but these do not
        appear in the equivalence sets since they are stored there per
        dimension. Calling _get_names() here converts array names to
        dimensional names.

        This function would previously invalidate if there were any multiple
        definitions of a variable.  However, we realized that this behavior
        is overly restrictive.  You need only invalidate on multiple
        definitions if they are not known to be equivalent. So, the
        equivalence insertion functions now return True if some change was
        made (meaning the definition was not equivalent) and False
        otherwise. If no change was made, then define() need not be
        called. For no change to have been made, the variable must
        already be present. If the new definition of the var has the
        case where lhs and rhs are in the same equivalence class then
        again, no change will be made and define() need not be called
        or the variable invalidated.
        """
        if isinstance(name, ir.Var):
            name = name.name
        if name in self.defs:
            self.defs[name] += 1
            name_res = list(self._get_names(name))
            for one_name in name_res:
                # NOTE: variable being redefined, must invalidate previous
                # equivalences. Believe it is a rare case, and only happens to
                # scalar accumuators.
                if one_name in self.obj_to_ind:
                    # remove this var from all equiv sets
                    redefined.add(one_name)
                    i = self.obj_to_ind[one_name]
                    del self.obj_to_ind[one_name]
                    self.ind_to_obj[i].remove(one_name)
                    if self.ind_to_obj[i] == []:
                        del self.ind_to_obj[i]
                    assert i in self.ind_to_var
                    names = [x.name for x in self.ind_to_var[i]]
                    if name in names:
                        j = names.index(name)
                        del self.ind_to_var[i][j]
                        if self.ind_to_var[i] == []:
                            del self.ind_to_var[i]
                            # no more size variables, remove equivalence too
                            if i in self.ind_to_obj:
                                for obj in self.ind_to_obj[i]:
                                    del self.obj_to_ind[obj]
                                del self.ind_to_obj[i]
        else:
            self.defs[name] = 1

    def union_defs(self, defs, redefined):
        """Union with the given defs dictionary. This is meant to handle
        branch join-point, where a variable may have been defined in more
        than one branches.
        """
        for k, v in defs.items():
            if v > 0:
                self.define(k, redefined)


class SymbolicEquivSet(ShapeEquivSet):

    """Just like ShapeEquivSet, except that it also reasons about variable
    equivalence symbolically by using their arithmetic definitions.
    The goal is to automatically derive the equivalence of array ranges
    (slicing). For instance, a[1:m] and a[0:m-1] shall be considered
    size-equivalence.
    """

    def __init__(
        self,
        typemap,
        def_by=None,
        ref_by=None,
        ext_shapes=None,
        defs=None,
        ind_to_var=None,
        obj_to_ind=None,
        ind_to_obj=None,
        next_id=0,
    ):
        """Create a new SymbolicEquivSet object, where typemap is a dictionary
        that maps variable names to their types, and it will not be modified.
        Optional keyword arguments are for internal use only.
        """
        # A "defined-by" table that maps A to a tuple of (B, i), which
        # means A is defined as: A = B + i, where A,B are variable names,
        # and i is an integer constants.
        self.def_by = def_by if def_by else {}
        # A "refered-by" table that maps A to a list of [(B, i), (C, j) ...],
        # which implies a sequence of definitions: B = A - i, C = A - j, and
        # so on, where A,B,C,... are variable names, and i,j,... are
        # integer constants.
        self.ref_by = ref_by if ref_by else {}
        # A extended shape table that can map an arbitrary object to a shape,
        # currently used to remember shapes for SetItem IR node, and wrapped
        # indices for Slice objects.
        self.ext_shapes = ext_shapes if ext_shapes else {}
        # rel_map keeps a map of relative sizes that we have seen so
        # that if we compute the same relative sizes different times
        # in different ways we can associate those two instances
        # of the same relative size to the same equivalence class.
        self.rel_map = {}
        # wrap_index() computes the effectual index given a slice and a
        # dimension's size.  We need to be able to know that two wrap_index
        # calls are equivalent.  They are known to be equivalent if the slice
        # and dimension sizes of the two wrap_index calls are equivalent.
        # wrap_map maps from a tuple of equivalence class ids for a slice and
        # a dimension size to some new equivalence class id for the output size.
        self.wrap_map = {}
        super(SymbolicEquivSet, self).__init__(
            typemap, defs, ind_to_var, obj_to_ind, ind_to_obj, next_id
        )

    def empty(self):
        """Return an empty SymbolicEquivSet.
        """
        return SymbolicEquivSet(self.typemap)

    def __repr__(self):
        return (
            "SymbolicEquivSet({}, ind_to_var={}, def_by={}, "
            "ref_by={}, ext_shapes={})".format(
                self.ind_to_obj,
                self.ind_to_var,
                self.def_by,
                self.ref_by,
                self.ext_shapes,
            )
        )

    def clone(self):
        """Return a new copy.
        """
        return SymbolicEquivSet(
            self.typemap,
            def_by=copy.copy(self.def_by),
            ref_by=copy.copy(self.ref_by),
            ext_shapes=copy.copy(self.ext_shapes),
            defs=copy.copy(self.defs),
            ind_to_var=copy.copy(self.ind_to_var),
            obj_to_ind=copy.deepcopy(self.obj_to_ind),
            ind_to_obj=copy.deepcopy(self.ind_to_obj),
            next_id=self.next_ind,
        )

    def get_rel(self, name):
        """Retrieve a definition pair for the given variable,
        or return None if it is not available.
        """
        return guard(self._get_or_set_rel, name)

    def _get_or_set_rel(self, name, func_ir=None):
        """Retrieve a definition pair for the given variable,
        and if it is not already available, try to look it up
        in the given func_ir, and remember it for future use.
        """
        if isinstance(name, ir.Var):
            name = name.name
        require(self.defs.get(name, 0) == 1)
        if name in self.def_by:
            return self.def_by[name]
        else:
            require(func_ir is not None)

            def plus(x, y):
                x_is_const = isinstance(x, int)
                y_is_const = isinstance(y, int)
                if x_is_const:
                    if y_is_const:
                        return x + y
                    else:
                        (var, offset) = y
                        return (var, x + offset)
                else:
                    (var, offset) = x
                    if y_is_const:
                        return (var, y + offset)
                    else:
                        return None

            def minus(x, y):
                if isinstance(y, int):
                    return plus(x, -y)
                elif (
                    isinstance(x, tuple)
                    and isinstance(y, tuple)
                    and x[0] == y[0]
                ):
                    return minus(x[1], y[1])
                else:
                    return None

            expr = get_definition(func_ir, name)
            value = (name, 0)  # default to its own name
            if isinstance(expr, ir.Expr):
                if expr.op == "call":
                    fname, mod_name = find_callname(
                        func_ir, expr, typemap=self.typemap
                    )
                    if (
                        fname == "wrap_index"
                        and mod_name == "numba.parfors.array_analysis"
                    ):
                        index = tuple(
                            self.obj_to_ind.get(x.name, -1) for x in expr.args
                        )
                        # If wrap_index for a slice works on a variable
                        # that is not analyzable (e.g., multiple definitions)
                        # then we have to return None here since we can't know
                        # how that size will compare to others if we can't
                        # analyze some part of the slice.
                        if -1 in index:
                            return None
                        names = self.ext_shapes.get(index, [])
                        names.append(name)
                        if len(names) > 0:
                            self._insert(names)
                        self.ext_shapes[index] = names
                elif expr.op == "binop":
                    lhs = self._get_or_set_rel(expr.lhs, func_ir)
                    rhs = self._get_or_set_rel(expr.rhs, func_ir)
                    # If either the lhs or rhs is not analyzable
                    # then don't try to record information this var.
                    if lhs is None or rhs is None:
                        return None
                    elif expr.fn == operator.add:
                        value = plus(lhs, rhs)
                    elif expr.fn == operator.sub:
                        value = minus(lhs, rhs)
            elif isinstance(expr, ir.Const) and isinstance(expr.value, int):
                value = expr.value
            require(value is not None)
            # update def_by table
            self.def_by[name] = value
            if isinstance(value, int) or (
                isinstance(value, tuple)
                and (value[0] != name or value[1] != 0)
            ):
                # update ref_by table too
                if isinstance(value, tuple):
                    (var, offset) = value
                    if not (var in self.ref_by):
                        self.ref_by[var] = []
                    self.ref_by[var].append((name, -offset))
                    # insert new equivalence if found
                    ind = self._get_ind(var)
                    if ind >= 0:
                        objs = self.ind_to_obj[ind]
                        names = []
                        for obj in objs:
                            if obj in self.ref_by:
                                names += [
                                    x
                                    for (x, i) in self.ref_by[obj]
                                    if i == -offset
                                ]
                        if len(names) > 1:
                            super(SymbolicEquivSet, self)._insert(names)
            return value

    def define(self, var, redefined, func_ir=None, typ=None):
        """Besides incrementing the definition count of the given variable
        name, it will also retrieve and simplify its definition from func_ir,
        and remember the result for later equivalence comparison. Supported
        operations are:
          1. arithmetic plus and minus with constants
          2. wrap_index (relative to some given size)
        """
        if isinstance(var, ir.Var):
            name = var.name
        else:
            name = var
        super(SymbolicEquivSet, self).define(name, redefined)
        if (
            func_ir
            and self.defs.get(name, 0) == 1
            and isinstance(typ, types.Number)
        ):
            value = guard(self._get_or_set_rel, name, func_ir)
            # turn constant definition into equivalence
            if isinstance(value, int):
                self._insert([name, value])
            if isinstance(var, ir.Var):
                ind = self._get_or_add_ind(name)
                if not (ind in self.ind_to_obj):
                    self.ind_to_obj[ind] = [name]
                    self.obj_to_ind[name] = ind
                if ind in self.ind_to_var:
                    self.ind_to_var[ind].append(var)
                else:
                    self.ind_to_var[ind] = [var]
            return True

    def _insert(self, objs):
        """Overload _insert method to handle ind changes between relative
        objects.  Returns True if some change is made, false otherwise.
        """
        indset = set()
        uniqs = set()
        for obj in objs:
            ind = self._get_ind(obj)
            if ind == -1:
                uniqs.add(obj)
            elif not (ind in indset):
                uniqs.add(obj)
                indset.add(ind)
        if len(uniqs) <= 1:
            return False
        uniqs = list(uniqs)
        # Move lhs to front of list in case later code needs to know.
        uniqs.insert(0, uniqs.pop(uniqs.index(objs[0])))
        super(SymbolicEquivSet, self)._insert(uniqs)
        objs = self.ind_to_obj[self._get_ind(uniqs[0])]

        # New equivalence guided by def_by and ref_by
        offset_dict = {}

        def get_or_set(d, k):
            if k in d:
                v = d[k]
            else:
                v = []
                d[k] = v
            return v

        for obj in objs:
            if obj in self.def_by:
                value = self.def_by[obj]
                if isinstance(value, tuple):
                    (name, offset) = value
                    get_or_set(offset_dict, -offset).append(name)
                    if name in self.ref_by:  # relative to name
                        for (v, i) in self.ref_by[name]:
                            get_or_set(offset_dict, -(offset + i)).append(v)
            if obj in self.ref_by:
                for (name, offset) in self.ref_by[obj]:
                    get_or_set(offset_dict, offset).append(name)
        for names in offset_dict.values():
            self._insert(names)
        return True

    def set_shape_setitem(self, obj, shape):
        """remember shapes of SetItem IR nodes.
        """
        assert isinstance(obj, ir.StaticSetItem) or isinstance(obj, ir.SetItem)
        self.ext_shapes[obj] = shape

    def _get_shape(self, obj):
        """Overload _get_shape to retrieve the shape of SetItem IR nodes.
        """
        if isinstance(obj, ir.StaticSetItem) or isinstance(obj, ir.SetItem):
            require(obj in self.ext_shapes)
            return self.ext_shapes[obj]
        else:
            assert isinstance(obj, ir.Var)
            typ = self.typemap[obj.name]
            # for slice type, return the shape variable itself
            if isinstance(typ, types.SliceType):
                return (obj,)
            else:
                return super(SymbolicEquivSet, self)._get_shape(obj)


class WrapIndexMeta(object):
    """
      Array analysis should be able to analyze all the function
      calls that it adds to the IR.  That way, array analysis can
      be run as often as needed and you should get the same
      equivalencies.  One modification to the IR that array analysis
      makes is the insertion of wrap_index calls.  Thus, repeated
      array analysis passes should be able to analyze these wrap_index
      calls.  The difficulty of these calls is that the equivalence
      class of the left-hand side of the assignment is not present in
      the arguments to wrap_index in the right-hand side.  Instead,
      the equivalence class of the wrap_index output is a combination
      of the wrap_index args.  The important thing to
      note is that if the equivalence classes of the slice size
      and the dimension's size are the same for two wrap index
      calls then we can be assured of the answer being the same.
      So, we maintain the wrap_map dict that maps from a tuple
      of equivalence class ids for the slice and dimension size
      to some new equivalence class id for the output size.
      However, when we are analyzing the first such wrap_index
      call we don't have a variable there to associate to the
      size since we're in the process of analyzing the instruction
      that creates that mapping.  So, instead we return an object
      of this special class and analyze_inst will establish the
      connection between a tuple of the parts of this object
      below and the left-hand side variable.
    """

    def __init__(self, slice_size, dim_size):
        self.slice_size = slice_size
        self.dim_size = dim_size


@register_jitable
def runtime_broadcast_assert_shapes(max_dim, arg0, arg1):
    new_shape = []
    shapes = []
    shapes.append(list(arg0.shape))
    shapes.append(list(arg1.shape))
    for i in range(max_dim):
        sizes = []
        for shape in shapes:
            if i < len(shape):
                size = shape[len(shape) - 1 - i]
                if size != 1:
                    sizes.append(size)  # non-1 size to front
        if len(sizes) == 0:
            sizes.append(1)
        new_shape.append(sizes[0])

    rev = new_shape[::-1]
    return to_fixed_tuple(rev, max_dim)


class ArrayAnalysis(object):
    aa_count = 0

    """Analyzes Numpy array computations for properties such as
    shape/size equivalence, and keeps track of them on a per-block
    basis. The analysis should only be run once because it modifies
    the incoming IR by inserting assertion statements that safeguard
    parfor optimizations.
    """

    def __init__(self, context, func_ir, typemap, calltypes):
        self.context = context
        self.func_ir = func_ir
        self.typemap = typemap
        self.calltypes = calltypes
        self._prepare()

    def _prepare(self):
        # EquivSet of variables, indexed by block number
        self.equiv_sets = {}
        # keep attr calls to arrays like t=A.sum() as {t:('sum',A)}
        self.array_attr_calls = {}
        # keep attrs of objects (value,attr)->shape_var
        self.object_attrs = {}
        # keep prepended instructions from conditional branch
        self.prepends = {}
        # keep track of pruned precessors when branch degenerates to jump
        self.pruned_predecessors = {}
        # keep track of size variables to always use for multidef vars
        self.multi_def_size_vars = {}

    def get_equiv_set(self, block_label):
        """Return the equiv_set object of an block given its label.
        """
        # If there are no derivable equivalencies in a basic block then
        # ArrayAnalysis won't create an entry in equiv_sets for that block.
        # Users of ArrayAnalysis may still ask for equivalence information
        # for this block though so here we check if there isn't an equiv_set
        # for this block and if not then add it.  We don't use equiv_sets.get
        # but instead cache the empty SymbolicEquivSet to make it faster
        # when users ask for information about this block again.
        if block_label not in self.equiv_sets:
            self.equiv_sets[block_label] = SymbolicEquivSet(self.typemap)
        return self.equiv_sets[block_label]

    def remove_redefineds(self, redefineds):
        """Take a set of variables in redefineds and go through all
        the currently existing equivalence sets (created in topo order)
        and remove that variable from all of them since it is multiply
        defined within the function.
        """
        unused = set()
        for r in redefineds:
            if config.DEBUG_ARRAY_OPT >= 2:
                print("Removing definitions of", r)
            for eslabel in self.equiv_sets:
                es = self.equiv_sets[eslabel]
                es.define(r, unused)

    def run(self, blocks=None, equiv_set=None):
        """run array shape analysis on the given IR blocks, resulting in
        modified IR and finalized EquivSet for each block.
        """
        if blocks is None:
            blocks = self.func_ir.blocks

        self.func_ir._definitions = build_definitions(self.func_ir.blocks)
        # Calculate the non-arrays defined more than once and exclude them
        # from ever entering the shape data structures.
        self.multi_def = [k for k,v in self.func_ir._definitions.items()
                          if not isinstance(self.typemap[k],
                                            types.ArrayCompatible) and
                          len(v) > 1]
        # Remember the length to see if anything got added later.
        num_multi = len(self.multi_def)

        if equiv_set is None:
            init_equiv_set = SymbolicEquivSet(self.typemap)
        else:
            init_equiv_set = equiv_set

        self.alias_map, self.arg_aliases = find_potential_aliases(
            blocks,
            self.func_ir.arg_names,
            self.typemap,
            self.func_ir
        )

        aa_count_save = ArrayAnalysis.aa_count
        ArrayAnalysis.aa_count += 1
        if config.DEBUG_ARRAY_OPT >= 1:
            print("Starting ArrayAnalysis:", aa_count_save)
            print("multi_def:", self.multi_def)
        dprint_func_ir(self.func_ir, "before array analysis", blocks)

        if config.DEBUG_ARRAY_OPT >= 1:
            print(
                "ArrayAnalysis variable types: ", sorted(self.typemap.items())
            )
            print("ArrayAnalysis call types: ", self.calltypes)

        cfg = compute_cfg_from_blocks(blocks)
        topo_order = find_topo_order(blocks, cfg=cfg)
        # Traverse blocks in topological order
        self._run_on_blocks(topo_order, blocks, cfg, init_equiv_set)
        # If the first run added array entries to the multiply defined set
        # then run it again with the new multiply defined set so that
        # data flow dependencies on those multiply defined don't carry over
        # from the first assignment to those multiply defined vars.
        if len(self.multi_def) != num_multi:
            if config.DEBUG_ARRAY_OPT >= 1:
                print("Additional multiple defined variable identified.")
                print("Running analyzis again to exclude those variables.")
                print("Updated multi_def:", self.multi_def, equiv_set is None)
            if equiv_set is None:
                init_equiv_set = SymbolicEquivSet(self.typemap)
            else:
                init_equiv_set = equiv_set

            self._prepare()
            self._run_on_blocks(topo_order, blocks, cfg, init_equiv_set)

        if config.DEBUG_ARRAY_OPT >= 1:
            self.dump()
            print(
                "ArrayAnalysis post variable types: ",
                sorted(self.typemap.items()),
            )
            print("ArrayAnalysis post call types: ", self.calltypes)

        dprint_func_ir(self.func_ir, "after array analysis", blocks)
        if config.DEBUG_ARRAY_OPT >= 1:
            print("Ending ArrayAnalysis:", aa_count_save)

    def _run_on_blocks(self, topo_order, blocks, cfg, init_equiv_set):
        for label in topo_order:
            if config.DEBUG_ARRAY_OPT >= 2:
                print("Processing block:", label)
            block = blocks[label]
            scope = block.scope
            pending_transforms = self._determine_transform(
                cfg, block, label, scope, init_equiv_set
            )
            self._combine_to_new_block(block, pending_transforms)

    def _combine_to_new_block(self, block, pending_transforms):
        """Combine the new instructions from previous pass into a new block
        body.
        """
        new_body = []
        for inst, pre, post in pending_transforms:
            for instr in pre:
                new_body.append(instr)
            new_body.append(inst)
            for instr in post:
                new_body.append(instr)
        block.body = new_body

    def _determine_transform(self, cfg, block, label, scope, init_equiv_set):
        """Determine the transformation for each instruction in the block
        """
        equiv_set = None
        # equiv_set is the intersection of predecessors
        preds = cfg.predecessors(label)
        # some incoming edge may be pruned due to prior analysis
        if label in self.pruned_predecessors:
            pruned = self.pruned_predecessors[label]
        else:
            pruned = []
        # Go through each incoming edge, process prepended instructions and
        # calculate beginning equiv_set of current block as an intersection
        # of incoming ones.
        preds = list(preds)
        if config.DEBUG_ARRAY_OPT >= 2:
            print("_determine_transform preds:", preds)
        for (p, q) in preds:
            if config.DEBUG_ARRAY_OPT >= 2:
                print("p, q:", p, q)
            if p in pruned:
                continue
            if p in self.equiv_sets:
                from_set = self.equiv_sets[p].clone()
                if config.DEBUG_ARRAY_OPT >= 2:
                    print("p in equiv_sets", from_set)
                if (p, label) in self.prepends:
                    instrs = self.prepends[(p, label)]
                    for inst in instrs:
                        redefined = set()
                        self._analyze_inst(
                            label, scope, from_set, inst, redefined
                        )
                        # Remove anything multiply defined in this block
                        # from every block equivs.
                        # NOTE: necessary? can't observe effect in testsuite
                        self.remove_redefineds(redefined)
                if equiv_set is None:
                    equiv_set = from_set
                else:
                    equiv_set = equiv_set.intersect(from_set)
                    redefined = set()
                    equiv_set.union_defs(from_set.defs, redefined)
                    # Remove anything multiply defined in this block
                    # from every block equivs.
                    # NOTE: necessary? can't observe effect in testsuite
                    self.remove_redefineds(redefined)

        # Start with a new equiv_set if none is computed
        if equiv_set is None:
            equiv_set = init_equiv_set
        self.equiv_sets[label] = equiv_set

        # Go through instructions in a block, and insert pre/post
        # instructions as we analyze them.
        pending_transforms = []
        for inst in block.body:
            redefined = set()
            if isinstance(inst, ir.StaticSetItem):
                orig_calltype = self.calltypes[inst]
                inst = ir.SetItem(
                    inst.target, inst.index_var, inst.value, inst.loc
                )
                self.calltypes[inst] = orig_calltype
            pre, post = self._analyze_inst(
                label, scope, equiv_set, inst, redefined
            )
            # Remove anything multiply defined in this block from every block
            # equivs.
            if len(redefined) > 0:
                self.remove_redefineds(redefined)

            pending_transforms.append((inst, pre, post))
        return pending_transforms

    def dump(self):
        """dump per-block equivalence sets for debugging purposes.
        """
        print("Array Analysis: ", self.equiv_sets)

    def _define(self, equiv_set, var, typ, value):
        if var.name not in self.typemap:
            self.typemap[var.name] = typ
        if var.name not in self.func_ir._definitions:
            self.func_ir._definitions[var.name] = [value]
        redefineds = set()
        equiv_set.define(var, redefineds, self.func_ir, typ)

    class AnalyzeResult(object):
        def __init__(self, **kwargs):
            self.kwargs = kwargs

    def _analyze_inst(self, label, scope, equiv_set, inst, redefined):
        pre = []
        post = []
        if config.DEBUG_ARRAY_OPT >= 2:
            print("analyze_inst:", inst, type(equiv_set))
        if isinstance(inst, ir.Assign):
            lhs = inst.target
            typ = self.typemap[lhs.name]
            shape = None
            if isinstance(typ, types.ArrayCompatible) and typ.ndim == 0:
                shape = ()
            elif isinstance(inst.value, ir.Expr):
                result = self._analyze_expr(scope, equiv_set, inst.value, lhs)
                if result:
                    require(isinstance(result, ArrayAnalysis.AnalyzeResult))
                    if 'shape' in result.kwargs:
                        shape = result.kwargs['shape']
                    if 'pre' in result.kwargs:
                        pre.extend(result.kwargs['pre'])
                    if 'post' in result.kwargs:
                        post.extend(result.kwargs['post'])
                    if 'rhs' in result.kwargs:
                        inst.value = result.kwargs['rhs']
            elif isinstance(inst.value, (ir.Var, ir.Const)):
                shape = inst.value
            elif isinstance(inst.value, ir.Global):
                gvalue = inst.value.value
                if isinstance(gvalue, tuple):
                    shape = gvalue
                elif isinstance(gvalue, int):
                    shape = (gvalue,)

            if isinstance(shape, ir.Const):
                if isinstance(shape.value, tuple):
                    loc = shape.loc
                    shape = tuple(ir.Const(x, loc) for x in shape.value)
                elif isinstance(shape.value, int):
                    shape = (shape,)
                else:
                    shape = None
            elif isinstance(shape, ir.Var) and isinstance(
                self.typemap[shape.name], types.Integer
            ):
                if shape.name in self.multi_def:
                    shape = None
                else:
                    shape = (shape,)
            elif isinstance(shape, WrapIndexMeta):
                """ Here we've got the special WrapIndexMeta object
                    back from analyzing a wrap_index call.  We define
                    the lhs and then get it's equivalence class then
                    add the mapping from the tuple of slice size and
                    dimensional size equivalence ids to the lhs
                    equivalence id.
                """
                equiv_set.define(lhs, redefined, self.func_ir, typ)
                lhs_ind = equiv_set._get_ind(lhs.name)
                if lhs_ind != -1:
                    equiv_set.wrap_map[
                        (shape.slice_size, shape.dim_size)
                    ] = lhs_ind
                return pre, post

            if isinstance(typ, types.ArrayCompatible):
                if (
                    shape is not None
                    and isinstance(shape, ir.Var)
                    and isinstance(
                        self.typemap[shape.name], types.containers.Tuple
                    )
                ):
                    pass
                elif (
                    shape is None
                    or isinstance(shape, tuple)
                    or (
                        isinstance(shape, ir.Var)
                        and not equiv_set.has_shape(shape)
                    )
                ):
                    shape = self._gen_shape_call(
                        equiv_set, lhs, typ.ndim, shape, post
                    )
            elif isinstance(typ, types.UniTuple):
                if shape and isinstance(typ.dtype, types.Integer):
                    shape = self._gen_shape_call(
                        equiv_set, lhs, len(typ), shape, post
                    )

            """ See the comment on the define() function.

                We need only call define(), which will invalidate a variable
                from being in the equivalence sets on multiple definitions,
                if the variable was not previously defined or if the new
                definition would be in a conflicting equivalence class to the
                original equivalence class for the variable.

                insert_equiv() returns True if either of these conditions are
                True and then we call define() in those cases.
                If insert_equiv() returns False then no changes were made and
                all equivalence classes are consistent upon a redefinition so
                no invalidation is needed and we don't call define().
            """
            needs_define = True
<<<<<<< HEAD
            # Don't add this variable if it is multiply defined.
            if lhs.name not in self.multi_def:
                if shape is not None:
                    # If first time we've seen this var then simply insert.
                    if lhs.name not in equiv_set.defs:
                        needs_define = equiv_set.insert_equiv(lhs, shape)
                    else:
                        # If we've seen it before and the definitions are
                        # equivalent then add to this block.
                        if equiv_set.is_equiv(lhs, shape):
                            needs_define = equiv_set.insert_equiv(lhs, shape)
                        else:
                            if config.DEBUG_ARRAY_OPT >= 2:
                                print("Adding", lhs, "to multi_def")
                            # This is a multiply defined var with
                            # non-equivalent definitions so add to
                            # multiply defined set.
                            self.multi_def.append(lhs.name)
                            self.remove_redefineds([lhs.name])
                if needs_define:
                    equiv_set.define(lhs, redefined, self.func_ir, typ)
            else:
                if isinstance(typ, types.ArrayCompatible):
                    (shape, multi_post) = self._gen_shape_call(
                        equiv_set, lhs, typ.ndim, None, True
                    )
                    post.extend(multi_post)
                    equiv_set.insert_equiv(lhs, shape)
        elif isinstance(inst, ir.StaticSetItem) or isinstance(
            inst, ir.SetItem
        ):
=======
            if shape is not None:
                needs_define = equiv_set.insert_equiv(lhs, shape)
            if needs_define:
                equiv_set.define(lhs, redefined, self.func_ir, typ)
        elif isinstance(inst, (ir.StaticSetItem, ir.SetItem)):
>>>>>>> ddc6d35c
            index = (
                inst.index if isinstance(inst, ir.SetItem) else inst.index_var
            )
            result = guard(
                self._index_to_shape, scope, equiv_set, inst.target, index
            )
            if not result:
                return [], []
            if result[0] is not None:
                assert isinstance(inst, ir.SetItem)
                inst.index = result[0]
            result = result[1]
            target_shape = result.kwargs['shape']
            if 'pre' in result.kwargs:
                pre = result.kwargs['pre']
            value_shape = equiv_set.get_shape(inst.value)
            if value_shape == ():  # constant
                equiv_set.set_shape_setitem(inst, target_shape)
                return pre, []
            elif value_shape is not None:
                target_typ = self.typemap[inst.target.name]
                require(isinstance(target_typ, types.ArrayCompatible))
                target_ndim = target_typ.ndim
                shapes = [target_shape, value_shape]
                names = [inst.target.name, inst.value.name]
                broadcast_result = self._broadcast_assert_shapes(
                    scope, equiv_set, inst.loc, shapes, names
                )
                require('shape' in broadcast_result.kwargs)
                require('pre' in broadcast_result.kwargs)
                shape = broadcast_result.kwargs['shape']
                asserts = broadcast_result.kwargs['pre']
                n = len(shape)
                # shape dimension must be within target dimension
                assert target_ndim >= n
                equiv_set.set_shape_setitem(inst, shape)
                return pre + asserts, []
            else:
                return pre, []
        elif isinstance(inst, ir.Branch):

            def handle_call_binop(cond_def):
                br = None
                if cond_def.fn == operator.eq:
                    br = inst.truebr
                    otherbr = inst.falsebr
                    cond_val = 1
                elif cond_def.fn == operator.ne:
                    br = inst.falsebr
                    otherbr = inst.truebr
                    cond_val = 0
                lhs_typ = self.typemap[cond_def.lhs.name]
                rhs_typ = self.typemap[cond_def.rhs.name]
                if br is not None and (
                    (
                        isinstance(lhs_typ, types.Integer)
                        and isinstance(rhs_typ, types.Integer)
                    )
                    or (
                        isinstance(lhs_typ, types.BaseTuple)
                        and isinstance(rhs_typ, types.BaseTuple)
                    )
                ):
                    loc = inst.loc
                    args = (cond_def.lhs, cond_def.rhs)
                    asserts = self._make_assert_equiv(
                        scope, loc, equiv_set, args
                    )
                    asserts.append(
                        ir.Assign(ir.Const(cond_val, loc), cond_var, loc)
                    )
                    self.prepends[(label, br)] = asserts
                    self.prepends[(label, otherbr)] = [
                        ir.Assign(ir.Const(1 - cond_val, loc), cond_var, loc)
                    ]

            cond_var = inst.cond
            cond_def = guard(get_definition, self.func_ir, cond_var)
            if not cond_def:  # phi variable has no single definition
                # We'll use equiv_set to try to find a cond_def instead
                equivs = equiv_set.get_equiv_set(cond_var)
                defs = []
                for name in equivs:
                    if isinstance(name, str) and name in self.typemap:
                        var_def = guard(
                            get_definition,
                            self.func_ir,
                            name,
                            lhs_only=True
                        )
                        if isinstance(var_def, ir.Var):
                            var_def = var_def.name
                        if var_def:
                            defs.append(var_def)
                    else:
                        defs.append(name)
                defvars = set(filter(lambda x: isinstance(x, str), defs))
                defconsts = set(defs).difference(defvars)
                if len(defconsts) == 1:
                    cond_def = list(defconsts)[0]
                elif len(defvars) == 1:
                    cond_def = guard(
                        get_definition, self.func_ir, list(defvars)[0]
                    )
            if isinstance(cond_def, ir.Expr) and cond_def.op == 'binop':
                handle_call_binop(cond_def)
            elif isinstance(cond_def, ir.Expr) and cond_def.op == 'call':
                # this handles bool(predicate)
                glbl_bool = guard(
                    get_definition,
                    self.func_ir,
                    cond_def.func
                )
                if glbl_bool is not None and glbl_bool.value is bool:
                    if len(cond_def.args) == 1:
                        condition = guard(get_definition, self.func_ir,
                                          cond_def.args[0])
                        if (condition is not None and
                            isinstance(condition, ir.Expr) and
                                condition.op == 'binop'):
                            handle_call_binop(condition)
            else:
                if isinstance(cond_def, ir.Const):
                    cond_def = cond_def.value
                if isinstance(cond_def, int) or isinstance(cond_def, bool):
                    # condition is always true/false
                    # prune the outgoing edge
                    pruned_br = inst.falsebr if cond_def else inst.truebr
                    if pruned_br in self.pruned_predecessors:
                        self.pruned_predecessors[pruned_br].append(label)
                    else:
                        self.pruned_predecessors[pruned_br] = [label]

        elif type(inst) in array_analysis_extensions:
            # let external calls handle stmt if type matches
            f = array_analysis_extensions[type(inst)]
            pre, post = f(inst, equiv_set, self.typemap, self)

        return pre, post

    def _analyze_expr(self, scope, equiv_set, expr, lhs):
        fname = "_analyze_op_{}".format(expr.op)
        try:
            fn = getattr(self, fname)
        except AttributeError:
            return None
        return guard(fn, scope, equiv_set, expr, lhs)

    def _analyze_op_getattr(self, scope, equiv_set, expr, lhs):
        # TODO: getattr of npytypes.Record
        if expr.attr == "T" and self._isarray(expr.value.name):
            return self._analyze_op_call_numpy_transpose(
                scope, equiv_set, expr.loc, [expr.value], {}
            )
        elif expr.attr == "shape":
            shape = equiv_set.get_shape(expr.value)
            return ArrayAnalysis.AnalyzeResult(shape=shape)
        elif self._isarray(lhs.name):
            canonical_value = get_canonical_alias(
                expr.value.name, self.alias_map
            )
            if (canonical_value, expr.attr) in self.object_attrs:
                return ArrayAnalysis.AnalyzeResult(
                    shape=self.object_attrs[(canonical_value, expr.attr)]
                )
            else:
                typ = self.typemap[lhs.name]
                post = []
                shape = self._gen_shape_call(
                    equiv_set, lhs, typ.ndim, None, post
                )
                self.object_attrs[(canonical_value, expr.attr)] = shape
                return ArrayAnalysis.AnalyzeResult(shape=shape, post=post)

        return None

    def _analyze_op_cast(self, scope, equiv_set, expr, lhs):
        return ArrayAnalysis.AnalyzeResult(shape=expr.value)

    def _analyze_op_exhaust_iter(self, scope, equiv_set, expr, lhs):
        var = expr.value
        typ = self.typemap[var.name]
        if isinstance(typ, types.BaseTuple):
            require(len(typ) == expr.count)
            require(equiv_set.has_shape(var))
            return ArrayAnalysis.AnalyzeResult(shape=var)
        return None

    def gen_literal_slice_part(
        self,
        arg_val,
        loc,
        scope,
        stmts,
        equiv_set,
        name="static_literal_slice_part",
    ):
        # Create var to hold the calculated slice size.
        static_literal_slice_part_var = ir.Var(scope, mk_unique_var(name), loc)
        static_literal_slice_part_val = ir.Const(arg_val, loc)
        static_literal_slice_part_typ = types.IntegerLiteral(arg_val)
        # We'll prepend this slice size calculation to the get/setitem.
        stmts.append(
            ir.Assign(
                value=static_literal_slice_part_val,
                target=static_literal_slice_part_var,
                loc=loc,
            )
        )
        self._define(
            equiv_set,
            static_literal_slice_part_var,
            static_literal_slice_part_typ,
            static_literal_slice_part_val,
        )
        return static_literal_slice_part_var, static_literal_slice_part_typ

    def gen_static_slice_size(
        self, lhs_rel, rhs_rel, loc, scope, stmts, equiv_set
    ):
        the_var, *_ = self.gen_literal_slice_part(
            rhs_rel - lhs_rel,
            loc,
            scope,
            stmts,
            equiv_set,
            name="static_slice_size",
        )
        return the_var

    def gen_explicit_neg(
        self,
        arg,
        arg_rel,
        arg_typ,
        size_typ,
        loc,
        scope,
        dsize,
        stmts,
        equiv_set,
    ):
        assert not isinstance(size_typ, int)
        # Create var to hold the calculated slice size.
        explicit_neg_var = ir.Var(scope, mk_unique_var("explicit_neg"), loc)
        explicit_neg_val = ir.Expr.binop(operator.add, dsize, arg, loc=loc)
        # Determine the type of that var.  Can be literal if we know the
        # literal size of the dimension.
        explicit_neg_typ = types.intp
        self.calltypes[explicit_neg_val] = signature(
            explicit_neg_typ, size_typ, arg_typ
        )
        # We'll prepend this slice size calculation to the get/setitem.
        stmts.append(
            ir.Assign(value=explicit_neg_val, target=explicit_neg_var, loc=loc)
        )
        self._define(
            equiv_set, explicit_neg_var, explicit_neg_typ, explicit_neg_val
        )
        return explicit_neg_var, explicit_neg_typ

    def update_replacement_slice(
        self,
        lhs,
        lhs_typ,
        lhs_rel,
        dsize_rel,
        replacement_slice,
        slice_index,
        need_replacement,
        loc,
        scope,
        stmts,
        equiv_set,
        size_typ,
        dsize,
    ):
        # Do compile-time calculation of real index value if both the given
        # index value and the array length are known at compile time.
        known = False
        if isinstance(lhs_rel, int):
            # If the index and the array size are known then the real index
            # can be calculated at compile time.
            if lhs_rel == 0:
                # Special-case 0 as nothing needing to be done.
                known = True
            elif isinstance(dsize_rel, int):
                known = True
                # Calculate the real index.
                wil = wrap_index_literal(lhs_rel, dsize_rel)
                # If the given index value is between 0 and dsize then
                # there's no need to rewrite anything.
                if wil != lhs_rel:
                    if config.DEBUG_ARRAY_OPT >= 2:
                        print("Replacing slice to hard-code known slice size.")
                    # Indicate we will need to replace the slice var.
                    need_replacement = True
                    literal_var, literal_typ = self.gen_literal_slice_part(
                        wil, loc, scope, stmts, equiv_set
                    )
                    assert slice_index == 0 or slice_index == 1
                    if slice_index == 0:
                        replacement_slice.args = (
                            literal_var,
                            replacement_slice.args[1],
                        )
                    else:
                        replacement_slice.args = (
                            replacement_slice.args[0],
                            literal_var,
                        )
                    # Update lhs information with the negative removed.
                    lhs = replacement_slice.args[slice_index]
                    lhs_typ = literal_typ
                    lhs_rel = equiv_set.get_rel(lhs)
            elif lhs_rel < 0:
                # Indicate we will need to replace the slice var.
                need_replacement = True
                if config.DEBUG_ARRAY_OPT >= 2:
                    print("Replacing slice due to known negative index.")
                explicit_neg_var, explicit_neg_typ = self.gen_explicit_neg(
                    lhs,
                    lhs_rel,
                    lhs_typ,
                    size_typ,
                    loc,
                    scope,
                    dsize,
                    stmts,
                    equiv_set,
                )
                if slice_index == 0:
                    replacement_slice.args = (
                        explicit_neg_var,
                        replacement_slice.args[1],
                    )
                else:
                    replacement_slice.args = (
                        replacement_slice.args[0],
                        explicit_neg_var,
                    )
                # Update lhs information with the negative removed.
                lhs = replacement_slice.args[slice_index]
                lhs_typ = explicit_neg_typ
                lhs_rel = equiv_set.get_rel(lhs)
        return (
            lhs,
            lhs_typ,
            lhs_rel,
            replacement_slice,
            need_replacement,
            known,
        )

    def slice_size(self, index, dsize, equiv_set, scope, stmts):
        """Reason about the size of a slice represented by the "index"
        variable, and return a variable that has this size data, or
        raise GuardException if it cannot reason about it.

        The computation takes care of negative values used in the slice
        with respect to the given dimensional size ("dsize").

        Extra statments required to produce the result are appended
        to parent function's stmts list.
        """
        loc = index.loc
        # Get the definition of the index variable.
        index_def = get_definition(self.func_ir, index)
        fname, mod_name = find_callname(
            self.func_ir, index_def, typemap=self.typemap
        )
        require(fname == 'slice' and mod_name in ('builtins'))
        require(len(index_def.args) == 2)
        lhs = index_def.args[0]
        rhs = index_def.args[1]
        size_typ = self.typemap[dsize.name]
        lhs_typ = self.typemap[lhs.name]
        rhs_typ = self.typemap[rhs.name]

        if config.DEBUG_ARRAY_OPT >= 2:
            print(f"slice_size index={index} dsize={dsize} "
                  f"index_def={index_def} lhs={lhs} rhs={rhs} "
                  f"size_typ={size_typ} lhs_typ={lhs_typ} rhs_typ={rhs_typ}")

        # Make a deepcopy of the original slice to use as the
        # replacement slice, which we will modify as necessary
        # below to convert all negative constants in the slice
        # to be relative to the dimension size.
        replacement_slice = copy.deepcopy(index_def)
        need_replacement = False

        # Fill in the left side of the slice's ":" with 0 if it wasn't
        # specified.
        if isinstance(lhs_typ, types.NoneType):
            zero_var = ir.Var(scope, mk_unique_var("zero"), loc)
            zero = ir.Const(0, loc)
            stmts.append(ir.Assign(value=zero, target=zero_var, loc=loc))
            self._define(equiv_set, zero_var, types.IntegerLiteral(0), zero)
            lhs = zero_var
            lhs_typ = types.IntegerLiteral(0)
            replacement_slice.args = (lhs, replacement_slice.args[1])
            need_replacement = True
            if config.DEBUG_ARRAY_OPT >= 2:
                print("Replacing slice because lhs is None.")

        # Fill in the right side of the slice's ":" with the array
        # length if it wasn't specified.
        if isinstance(rhs_typ, types.NoneType):
            rhs = dsize
            rhs_typ = size_typ
            replacement_slice.args = (replacement_slice.args[0], rhs)
            need_replacement = True
            if config.DEBUG_ARRAY_OPT >= 2:
                print("Replacing slice because lhs is None.")

        lhs_rel = equiv_set.get_rel(lhs)
        rhs_rel = equiv_set.get_rel(rhs)
        dsize_rel = equiv_set.get_rel(dsize)
        if config.DEBUG_ARRAY_OPT >= 2:
            print(
                "lhs_rel", lhs_rel, "rhs_rel", rhs_rel, "dsize_rel", dsize_rel
            )

        # Update replacement slice with the real index value if we can
        # compute it at compile time.
        [
            lhs,
            lhs_typ,
            lhs_rel,
            replacement_slice,
            need_replacement,
            lhs_known,
        ] = self.update_replacement_slice(
            lhs,
            lhs_typ,
            lhs_rel,
            dsize_rel,
            replacement_slice,
            0,
            need_replacement,
            loc,
            scope,
            stmts,
            equiv_set,
            size_typ,
            dsize,
        )
        [
            rhs,
            rhs_typ,
            rhs_rel,
            replacement_slice,
            need_replacement,
            rhs_known,
        ] = self.update_replacement_slice(
            rhs,
            rhs_typ,
            rhs_rel,
            dsize_rel,
            replacement_slice,
            1,
            need_replacement,
            loc,
            scope,
            stmts,
            equiv_set,
            size_typ,
            dsize,
        )
        if config.DEBUG_ARRAY_OPT >= 2:
            print("lhs_known:", lhs_known)
            print("rhs_known:", rhs_known)

        # If neither of the parts of the slice were negative constants
        # then we don't need to do slice replacement in the IR.
        if not need_replacement:
            replacement_slice_var = None
        else:
            # Create a new var for the replacement slice.
            replacement_slice_var = ir.Var(
                scope, mk_unique_var("replacement_slice"), loc
            )
            # Create a deepcopy of slice calltype so that when we change it
            # below the original isn't changed.  Make the types of the parts of
            # the slice intp.
            new_arg_typs = (types.intp, types.intp)
            rs_calltype = self.typemap[index_def.func.name].get_call_type(
                self.context, new_arg_typs, {}
            )
            self.calltypes[replacement_slice] = rs_calltype
            stmts.append(
                ir.Assign(
                    value=replacement_slice,
                    target=replacement_slice_var,
                    loc=loc,
                )
            )
            # The type of the replacement slice is the same type as the
            # original.
            self.typemap[replacement_slice_var.name] = self.typemap[index.name]

        if config.DEBUG_ARRAY_OPT >= 2:
            print(
                "after rewriting negatives",
                "lhs_rel",
                lhs_rel,
                "rhs_rel",
                rhs_rel,
            )

        if lhs_known and rhs_known:
            if config.DEBUG_ARRAY_OPT >= 2:
                print("lhs and rhs known so return static size")
            return (
                self.gen_static_slice_size(
                    lhs_rel, rhs_rel, loc, scope, stmts, equiv_set
                ),
                replacement_slice_var,
            )

        if (
            lhs_rel == 0
            and isinstance(rhs_rel, tuple)
            and equiv_set.is_equiv(dsize, rhs_rel[0])
            and rhs_rel[1] == 0
        ):
            return dsize, None

        slice_typ = types.intp
        orig_slice_typ = slice_typ

        size_var = ir.Var(scope, mk_unique_var("slice_size"), loc)
        size_val = ir.Expr.binop(operator.sub, rhs, lhs, loc=loc)
        self.calltypes[size_val] = signature(slice_typ, rhs_typ, lhs_typ)
        self._define(equiv_set, size_var, slice_typ, size_val)
        size_rel = equiv_set.get_rel(size_var)
        if config.DEBUG_ARRAY_OPT >= 2:
            print("size_rel", size_rel, type(size_rel))

        wrap_var = ir.Var(scope, mk_unique_var("wrap"), loc)
        wrap_def = ir.Global("wrap_index", wrap_index, loc=loc)
        fnty = get_global_func_typ(wrap_index)
        sig = self.context.resolve_function_type(
            fnty, (orig_slice_typ, size_typ), {}
        )
        self._define(equiv_set, wrap_var, fnty, wrap_def)

        def gen_wrap_if_not_known(val, val_typ, known):
            if not known:
                var = ir.Var(scope, mk_unique_var("var"), loc)
                var_typ = types.intp
                new_value = ir.Expr.call(wrap_var, [val, dsize], {}, loc)
                # def_res will be False if there is something unanalyzable
                # that prevents a size association from being created.
                self._define(equiv_set, var, var_typ, new_value)
                self.calltypes[new_value] = sig
                return (var, var_typ, new_value)
            else:
                return (val, val_typ, None)

        var1, var1_typ, value1 = gen_wrap_if_not_known(lhs, lhs_typ, lhs_known)
        var2, var2_typ, value2 = gen_wrap_if_not_known(rhs, rhs_typ, rhs_known)

        stmts.append(ir.Assign(value=size_val, target=size_var, loc=loc))
        stmts.append(ir.Assign(value=wrap_def, target=wrap_var, loc=loc))
        if value1 is not None:
            stmts.append(ir.Assign(value=value1, target=var1, loc=loc))
        if value2 is not None:
            stmts.append(ir.Assign(value=value2, target=var2, loc=loc))

        post_wrap_size_var = ir.Var(
            scope, mk_unique_var("post_wrap_slice_size"), loc
        )
        post_wrap_size_val = ir.Expr.binop(operator.sub,
                                           var2,
                                           var1,
                                           loc=loc)
        self.calltypes[post_wrap_size_val] = signature(
            slice_typ, var2_typ, var1_typ
        )
        self._define(
            equiv_set, post_wrap_size_var, slice_typ, post_wrap_size_val
        )

        stmts.append(
            ir.Assign(
                value=post_wrap_size_val, target=post_wrap_size_var, loc=loc
            )
        )

        # rel_map keeps a map of relative sizes that we have seen so
        # that if we compute the same relative sizes different times
        # in different ways we can associate those two instances
        # of the same relative size to the same equivalence class.
        if isinstance(size_rel, tuple):
            if config.DEBUG_ARRAY_OPT >= 2:
                print("size_rel is tuple", equiv_set.rel_map)
            rel_map_entry = None
            for rme, rme_tuple in equiv_set.rel_map.items():
                if rme[1] == size_rel[1] and equiv_set.is_equiv(
                    rme[0], size_rel[0]
                ):
                    rel_map_entry = rme_tuple
                    break

            if rel_map_entry is not None:
                # We have seen this relative size before so establish
                # equivalence to the previous variable.
                if config.DEBUG_ARRAY_OPT >= 2:
                    print("establishing equivalence to", rel_map_entry)
                equiv_set.insert_equiv(size_var, rel_map_entry[0])
                equiv_set.insert_equiv(post_wrap_size_var, rel_map_entry[1])
            else:
                # The first time we've seen this relative size so
                # remember the variable defining that size.
                equiv_set.rel_map[size_rel] = (size_var, post_wrap_size_var)

        return post_wrap_size_var, replacement_slice_var

    def _index_to_shape(self, scope, equiv_set, var, ind_var):
        """For indexing like var[index] (either write or read), see if
        the index corresponds to a range/slice shape.
        Returns a 2-tuple where the first item is either None or a ir.Var
        to be used to replace the index variable in the outer getitem or
        setitem instruction.  The second item is also a tuple returning
        the shape and prepending instructions.
        """
        typ = self.typemap[var.name]
        require(isinstance(typ, types.ArrayCompatible))
        ind_typ = self.typemap[ind_var.name]
        ind_shape = equiv_set._get_shape(ind_var)
        var_shape = equiv_set._get_shape(var)
        if isinstance(ind_typ, types.SliceType):
            seq_typs = (ind_typ,)
        else:
            require(isinstance(ind_typ, types.BaseTuple))
            seq, op = find_build_sequence(self.func_ir, ind_var)
            require(op == "build_tuple")
            seq_typs = tuple(self.typemap[x.name] for x in seq)
        require(len(ind_shape) == len(seq_typs) == len(var_shape))
        stmts = []

        def to_shape(typ, index, dsize):
            if isinstance(typ, types.SliceType):
                return self.slice_size(index, dsize, equiv_set, scope, stmts)
            elif isinstance(typ, types.Number):
                return None, None
            else:
                # unknown dimension size for this index,
                # so we'll raise GuardException
                require(False)

        shape_list = []
        index_var_list = []
        replace_index = False
        for (typ, size, dsize) in zip(seq_typs, ind_shape, var_shape):
            # Convert the given dimension of the get/setitem index expr.
            shape_part, index_var_part = to_shape(typ, size, dsize)
            shape_list.append(shape_part)

            # to_shape will return index_var_part as not None if a
            # replacement of the slice is required to convert from
            # negative indices to positive relative indices.
            if index_var_part is not None:
                # Remember that we need to replace the build_tuple.
                replace_index = True
                index_var_list.append(index_var_part)
            else:
                index_var_list.append(size)

        # If at least one of the dimensions required a new slice variable
        # then we'll need to replace the build_tuple for this get/setitem.
        if replace_index:
            # Multi-dimensional array access needs a replacement tuple built.
            if len(index_var_list) > 1:
                # Make a variable to hold the new build_tuple.
                replacement_build_tuple_var = ir.Var(
                    scope,
                    mk_unique_var("replacement_build_tuple"),
                    ind_shape[0].loc,
                )
                # Create the build tuple from the accumulated index vars above.
                new_build_tuple = ir.Expr.build_tuple(
                    index_var_list, ind_shape[0].loc
                )
                stmts.append(
                    ir.Assign(
                        value=new_build_tuple,
                        target=replacement_build_tuple_var,
                        loc=ind_shape[0].loc,
                    )
                )
                # New build_tuple has same type as the original one.
                self.typemap[replacement_build_tuple_var.name] = ind_typ
            else:
                replacement_build_tuple_var = index_var_list[0]
        else:
            replacement_build_tuple_var = None

        shape = tuple(shape_list)
        require(not all(x is None for x in shape))
        shape = tuple(x for x in shape if x is not None)
        return (replacement_build_tuple_var,
                ArrayAnalysis.AnalyzeResult(shape=shape, pre=stmts))

    def _analyze_op_getitem(self, scope, equiv_set, expr, lhs):
        result = self._index_to_shape(scope, equiv_set, expr.value, expr.index)
        if result[0] is not None:
            expr.index = result[0]
        return result[1]

    def _analyze_op_static_getitem(self, scope, equiv_set, expr, lhs):
        var = expr.value
        typ = self.typemap[var.name]
        if not isinstance(typ, types.BaseTuple):
            result = self._index_to_shape(
                scope, equiv_set, expr.value, expr.index_var
            )
            if result[0] is not None:
                expr.index_var = result[0]
            return result[1]
        shape = equiv_set._get_shape(var)
        if isinstance(expr.index, int):
            require(expr.index < len(shape))
            return ArrayAnalysis.AnalyzeResult(shape=shape[expr.index])
        elif isinstance(expr.index, slice):
            return ArrayAnalysis.AnalyzeResult(shape=shape[expr.index])
        require(False)

    def _analyze_op_unary(self, scope, equiv_set, expr, lhs):
        require(expr.fn in UNARY_MAP_OP)
        # for scalars, only + operator results in equivalence
        # for example, if "m = -n", m and n are not equivalent
        if self._isarray(expr.value.name) or expr.fn == operator.add:
            return ArrayAnalysis.AnalyzeResult(shape=expr.value)
        return None

    def _analyze_op_binop(self, scope, equiv_set, expr, lhs):
        require(expr.fn in BINARY_MAP_OP)
        return self._analyze_broadcast(
            scope, equiv_set, expr.loc, [expr.lhs, expr.rhs], expr.fn
        )

    def _analyze_op_inplace_binop(self, scope, equiv_set, expr, lhs):
        require(expr.fn in INPLACE_BINARY_MAP_OP)
        return self._analyze_broadcast(
            scope, equiv_set, expr.loc, [expr.lhs, expr.rhs], expr.fn
        )

    def _analyze_op_arrayexpr(self, scope, equiv_set, expr, lhs):
        return self._analyze_broadcast(
            scope, equiv_set, expr.loc, expr.list_vars(), None
        )

    def _analyze_op_build_tuple(self, scope, equiv_set, expr, lhs):
        # For the moment, we can't do anything with tuples that
        # contain multi-dimensional arrays, compared to array dimensions.
        # Return None to say we won't track this tuple if a part of it
        # is an array.
        for x in expr.items:
            if (
                isinstance(x, ir.Var)
                and isinstance(self.typemap[x.name], types.ArrayCompatible)
                and self.typemap[x.name].ndim > 1
            ):
                return None

        consts = []
        for var in expr.items:
            x = guard(find_const, self.func_ir, var)
            if x is not None:
                consts.append(x)
            else:
                break
        else:
            out = tuple([ir.Const(x, expr.loc) for x in consts])
            return ArrayAnalysis.AnalyzeResult(
                shape=out,
                rhs=ir.Const(tuple(consts), expr.loc)
            )
        # default return for non-const
        return ArrayAnalysis.AnalyzeResult(shape=tuple(expr.items))

    def _analyze_op_call(self, scope, equiv_set, expr, lhs):
        from numba.stencils.stencil import StencilFunc

        callee = expr.func
        callee_def = get_definition(self.func_ir, callee)
        if isinstance(
            callee_def, (ir.Global, ir.FreeVar)
        ) and is_namedtuple_class(callee_def.value):
            return ArrayAnalysis.AnalyzeResult(shape=tuple(expr.args))
        if isinstance(callee_def, (ir.Global, ir.FreeVar)) and isinstance(
            callee_def.value, StencilFunc
        ):
            args = expr.args
            return self._analyze_stencil(
                scope,
                equiv_set,
                callee_def.value,
                expr.loc,
                args,
                dict(expr.kws),
            )

        fname, mod_name = find_callname(
            self.func_ir, expr, typemap=self.typemap
        )
        added_mod_name = False
        # call via attribute (i.e. array.func)
        if isinstance(mod_name, ir.Var) and isinstance(
            self.typemap[mod_name.name], types.ArrayCompatible
        ):
            args = [mod_name] + expr.args
            mod_name = "numpy"
            # Remember that args and expr.args don't alias.
            added_mod_name = True
        else:
            args = expr.args
        fname = "_analyze_op_call_{}_{}".format(mod_name, fname).replace(
            ".", "_"
        )
        if fname in UFUNC_MAP_OP:  # known numpy ufuncs
            return self._analyze_broadcast(scope, equiv_set,
                                           expr.loc, args, None)
        else:
            try:
                fn = getattr(self, fname)
            except AttributeError:
                return None
            result = guard(
                fn,
                scope=scope,
                equiv_set=equiv_set,
                loc=expr.loc,
                args=args,
                kws=dict(expr.kws),
            )
            # We want the ability for function fn to modify arguments.
            # If args and expr.args don't alias then we need the extra
            # step of assigning back into expr.args from the args that
            # was passed to fn.
            if added_mod_name:
                expr.args = args[1:]
            return result

    def _analyze_op_call_builtins_len(self, scope, equiv_set, loc, args, kws):
        # python 3 version of len()
        require(len(args) == 1)
        var = args[0]
        typ = self.typemap[var.name]
        require(isinstance(typ, types.ArrayCompatible))
        shape = equiv_set._get_shape(var)
        return ArrayAnalysis.AnalyzeResult(shape=shape[0], rhs=shape[0])

    def _analyze_op_call_numba_parfors_array_analysis_assert_equiv(
        self, scope, equiv_set, loc, args, kws
    ):
        equiv_set.insert_equiv(*args[1:])
        return None

    def _analyze_op_call_numba_parfors_array_analysis_wrap_index(
        self, scope, equiv_set, loc, args, kws
    ):
        """ Analyze wrap_index calls added by a previous run of
            Array Analysis
        """
        require(len(args) == 2)
        # Two parts to wrap index, the specified slice size...
        slice_size = args[0].name
        # ...and the size of the dimension.
        dim_size = args[1].name
        # Get the equivalence class ids for both.
        slice_eq = equiv_set._get_or_add_ind(slice_size)
        dim_eq = equiv_set._get_or_add_ind(dim_size)
        # See if a previous wrap_index calls we've analyzed maps from
        # the same pair of equivalence class ids for slice and dim size.
        if (slice_eq, dim_eq) in equiv_set.wrap_map:
            wrap_ind = equiv_set.wrap_map[(slice_eq, dim_eq)]
            require(wrap_ind in equiv_set.ind_to_var)
            vs = equiv_set.ind_to_var[wrap_ind]
            require(vs != [])
            # Return the shape of the variable from the previous wrap_index.
            return ArrayAnalysis.AnalyzeResult(shape=(vs[0],))
        else:
            # We haven't seen this combination of slice and dim
            # equivalence class ids so return a WrapIndexMeta so that
            # _analyze_inst can establish the connection to the lhs var.
            return ArrayAnalysis.AnalyzeResult(
                shape=WrapIndexMeta(slice_eq, dim_eq)
            )

    def _analyze_numpy_create_array(self, scope, equiv_set, loc, args, kws):
        shape_var = None
        if len(args) > 0:
            shape_var = args[0]
        elif "shape" in kws:
            shape_var = kws["shape"]
        if shape_var:
            return ArrayAnalysis.AnalyzeResult(shape=shape_var)
        raise errors.UnsupportedRewriteError(
            "Must specify a shape for array creation",
            loc=loc,
        )

    def _analyze_op_call_numpy_empty(self, scope, equiv_set, loc, args, kws):
        return self._analyze_numpy_create_array(
            scope, equiv_set, loc, args, kws
        )

    def _analyze_op_call_numba_np_unsafe_ndarray_empty_inferred(
        self, scope, equiv_set, loc, args, kws
    ):
        return self._analyze_numpy_create_array(
            scope, equiv_set, loc, args, kws
        )

    def _analyze_op_call_numpy_zeros(self, scope, equiv_set, loc, args, kws):
        return self._analyze_numpy_create_array(
            scope, equiv_set, loc, args, kws
        )

    def _analyze_op_call_numpy_ones(self, scope, equiv_set, loc, args, kws):
        return self._analyze_numpy_create_array(
            scope, equiv_set, loc, args, kws
        )

    def _analyze_op_call_numpy_eye(self, scope, equiv_set, loc, args, kws):
        if len(args) > 0:
            N = args[0]
        elif "N" in kws:
            N = kws["N"]
        else:
            raise errors.UnsupportedRewriteError(
                "Expect one argument (or 'N') to eye function",
                loc=loc,
            )
        if "M" in kws:
            M = kws["M"]
        else:
            M = N
        return ArrayAnalysis.AnalyzeResult(shape=(N, M))

    def _analyze_op_call_numpy_identity(
        self, scope, equiv_set, loc, args, kws
    ):
        assert len(args) > 0
        N = args[0]
        return ArrayAnalysis.AnalyzeResult(shape=(N, N))

    def _analyze_op_call_numpy_diag(self, scope, equiv_set, loc, args, kws):
        # We can only reason about the output shape when the input is 1D or
        # square 2D.
        assert len(args) > 0
        a = args[0]
        assert isinstance(a, ir.Var)
        atyp = self.typemap[a.name]
        if isinstance(atyp, types.ArrayCompatible):
            if atyp.ndim == 2:
                if "k" in kws:  # will proceed only when k = 0 or absent
                    k = kws["k"]
                    if not equiv_set.is_equiv(k, 0):
                        return None
                (m, n) = equiv_set._get_shape(a)
                if equiv_set.is_equiv(m, n):
                    return ArrayAnalysis.AnalyzeResult(shape=(m,))
            elif atyp.ndim == 1:
                (m,) = equiv_set._get_shape(a)
                return ArrayAnalysis.AnalyzeResult(shape=(m, m))
        return None

    def _analyze_numpy_array_like(self, scope, equiv_set, args, kws):
        assert len(args) > 0
        var = args[0]
        typ = self.typemap[var.name]
        if isinstance(typ, types.Integer):
            return ArrayAnalysis.AnalyzeResult(shape=(1,))
        elif isinstance(typ, types.ArrayCompatible) and equiv_set.has_shape(
            var
        ):
            return ArrayAnalysis.AnalyzeResult(shape=var)
        return None

    def _analyze_op_call_numpy_ravel(self, scope, equiv_set, loc, args, kws):
        assert len(args) == 1
        var = args[0]
        typ = self.typemap[var.name]
        assert isinstance(typ, types.ArrayCompatible)
        # output array is same shape as input if input is 1D
        if typ.ndim == 1 and equiv_set.has_shape(var):
            if typ.layout == "C":
                # output is the same as input (no copy) for 'C' layout
                # optimize out the call
                return ArrayAnalysis.AnalyzeResult(shape=var, rhs=var)
            else:
                return ArrayAnalysis.AnalyzeResult(shape=var)
        # TODO: handle multi-D input arrays (calc array size)
        return None

    def _analyze_op_call_numpy_copy(self, scope, equiv_set, loc, args, kws):
        return self._analyze_numpy_array_like(scope, equiv_set, args, kws)

    def _analyze_op_call_numpy_empty_like(
        self, scope, equiv_set, loc, args, kws
    ):
        return self._analyze_numpy_array_like(scope, equiv_set, args, kws)

    def _analyze_op_call_numpy_zeros_like(
        self, scope, equiv_set, loc, args, kws
    ):
        return self._analyze_numpy_array_like(scope, equiv_set, args, kws)

    def _analyze_op_call_numpy_ones_like(
        self, scope, equiv_set, loc, args, kws
    ):
        return self._analyze_numpy_array_like(scope, equiv_set, args, kws)

    def _analyze_op_call_numpy_full_like(
        self, scope, equiv_set, loc, args, kws
    ):
        return self._analyze_numpy_array_like(scope, equiv_set, args, kws)

    def _analyze_op_call_numpy_asfortranarray(
        self, scope, equiv_set, loc, args, kws
    ):
        return self._analyze_numpy_array_like(scope, equiv_set, args, kws)

    def _analyze_op_call_numpy_reshape(self, scope, equiv_set, loc, args, kws):
        n = len(args)
        assert n > 1
        if n == 2:
            typ = self.typemap[args[1].name]
            if isinstance(typ, types.BaseTuple):
                return ArrayAnalysis.AnalyzeResult(shape=args[1])

        # Reshape is allowed to take one argument that has the value <0.
        # This means that the size of that dimension should be inferred from
        # the size of the array being reshaped and the other dimensions
        # specified.  Our general approach here is to see if the reshape
        # has any <0 arguments.  If it has more than one then throw a
        # ValueError.  If exactly one <0 argument is found, remember its
        # argument index.
        stmts = []
        neg_one_index = -1
        for arg_index in range(1, len(args)):
            reshape_arg = args[arg_index]
            reshape_arg_def = guard(get_definition, self.func_ir, reshape_arg)
            if isinstance(reshape_arg_def, ir.Const):
                if reshape_arg_def.value < 0:
                    if neg_one_index == -1:
                        neg_one_index = arg_index
                    else:
                        msg = ("The reshape API may only include one negative"
                               " argument.")
                        raise errors.UnsupportedRewriteError(
                            msg, loc=reshape_arg.loc
                        )

        if neg_one_index >= 0:
            # If exactly one <0 argument to reshape was found, then we are
            # going to insert code to calculate the missing dimension and then
            # replace the negative with the calculated size.  We do this
            # because we can't let array equivalence analysis think that some
            # array has a negative dimension size.
            loc = args[0].loc
            # Create a variable to hold the size of the array being reshaped.
            calc_size_var = ir.Var(scope, mk_unique_var("calc_size_var"), loc)
            self.typemap[calc_size_var.name] = types.intp
            # Assign the size of the array calc_size_var.
            init_calc_var = ir.Assign(
                ir.Expr.getattr(args[0], "size", loc), calc_size_var, loc
            )
            stmts.append(init_calc_var)
            # For each other dimension, divide the current size by the
            # specified dimension size.  Once all such dimensions have been
            # done then what is left is the size of the negative dimension.
            for arg_index in range(1, len(args)):
                # Skip the negative dimension.
                if arg_index == neg_one_index:
                    continue
                div_calc_size_var = ir.Var(
                    scope, mk_unique_var("calc_size_var"), loc
                )
                self.typemap[div_calc_size_var.name] = types.intp
                # Calculate the next size as current size // the current arg's
                # dimension size.
                new_binop = ir.Expr.binop(
                    operator.floordiv, calc_size_var, args[arg_index], loc
                )
                div_calc = ir.Assign(new_binop, div_calc_size_var, loc)
                self.calltypes[new_binop] = signature(
                    types.intp, types.intp, types.intp
                )
                stmts.append(div_calc)
                calc_size_var = div_calc_size_var
            # Put the calculated value back into the reshape arguments,
            # replacing the negative.
            args[neg_one_index] = calc_size_var

        return ArrayAnalysis.AnalyzeResult(shape=tuple(args[1:]), pre=stmts)

    def _analyze_op_call_numpy_transpose(
        self, scope, equiv_set, loc, args, kws
    ):
        in_arr = args[0]
        typ = self.typemap[in_arr.name]
        assert isinstance(
            typ, types.ArrayCompatible
        ), "Invalid np.transpose argument"
        shape = equiv_set._get_shape(in_arr)
        if len(args) == 1:
            return ArrayAnalysis.AnalyzeResult(shape=tuple(reversed(shape)))
        axes = [guard(find_const, self.func_ir, a) for a in args[1:]]
        if isinstance(axes[0], tuple):
            axes = list(axes[0])
        if None in axes:
            return None
        ret = [shape[i] for i in axes]
        return ArrayAnalysis.AnalyzeResult(shape=tuple(ret))

    def _analyze_op_call_numpy_random_rand(
        self, scope, equiv_set, loc, args, kws
    ):
        if len(args) > 0:
            return ArrayAnalysis.AnalyzeResult(shape=tuple(args))
        return None

    def _analyze_op_call_numpy_random_randn(
        self, scope, equiv_set, loc, args, kws
    ):
        return self._analyze_op_call_numpy_random_rand(
            scope, equiv_set, loc, args, kws
        )

    def _analyze_op_numpy_random_with_size(
        self, pos, scope, equiv_set, args, kws
    ):
        if "size" in kws:
            return ArrayAnalysis.AnalyzeResult(shape=kws["size"])
        if len(args) > pos:
            return ArrayAnalysis.AnalyzeResult(shape=args[pos])
        return None

    def _analyze_op_call_numpy_random_ranf(
        self, scope, equiv_set, loc, args, kws
    ):
        return self._analyze_op_numpy_random_with_size(
            0, scope, equiv_set, args, kws
        )

    def _analyze_op_call_numpy_random_random_sample(
        self, scope, equiv_set, loc, args, kws
    ):
        return self._analyze_op_numpy_random_with_size(
            0, scope, equiv_set, args, kws
        )

    def _analyze_op_call_numpy_random_sample(
        self, scope, equiv_set, loc, args, kws
    ):
        return self._analyze_op_numpy_random_with_size(
            0, scope, equiv_set, args, kws
        )

    def _analyze_op_call_numpy_random_random(
        self, scope, equiv_set, loc, args, kws
    ):
        return self._analyze_op_numpy_random_with_size(
            0, scope, equiv_set, args, kws
        )

    def _analyze_op_call_numpy_random_standard_normal(
        self, scope, equiv_set, loc, args, kws
    ):
        return self._analyze_op_numpy_random_with_size(
            0, scope, equiv_set, args, kws
        )

    def _analyze_op_call_numpy_random_chisquare(
        self, scope, equiv_set, loc, args, kws
    ):
        return self._analyze_op_numpy_random_with_size(
            1, scope, equiv_set, args, kws
        )

    def _analyze_op_call_numpy_random_weibull(
        self, scope, equiv_set, loc, args, kws
    ):
        return self._analyze_op_numpy_random_with_size(
            1, scope, equiv_set, args, kws
        )

    def _analyze_op_call_numpy_random_power(
        self, scope, equiv_set, loc, args, kws
    ):
        return self._analyze_op_numpy_random_with_size(
            1, scope, equiv_set, args, kws
        )

    def _analyze_op_call_numpy_random_geometric(
        self, scope, equiv_set, loc, args, kws
    ):
        return self._analyze_op_numpy_random_with_size(
            1, scope, equiv_set, args, kws
        )

    def _analyze_op_call_numpy_random_exponential(
        self, scope, equiv_set, loc, args, kws
    ):
        return self._analyze_op_numpy_random_with_size(
            1, scope, equiv_set, args, kws
        )

    def _analyze_op_call_numpy_random_poisson(
        self, scope, equiv_set, loc, args, kws
    ):
        return self._analyze_op_numpy_random_with_size(
            1, scope, equiv_set, args, kws
        )

    def _analyze_op_call_numpy_random_rayleigh(
        self, scope, equiv_set, loc, args, kws
    ):
        return self._analyze_op_numpy_random_with_size(
            1, scope, equiv_set, args, kws
        )

    def _analyze_op_call_numpy_random_normal(
        self, scope, equiv_set, loc, args, kws
    ):
        return self._analyze_op_numpy_random_with_size(
            2, scope, equiv_set, args, kws
        )

    def _analyze_op_call_numpy_random_uniform(
        self, scope, equiv_set, loc, args, kws
    ):
        return self._analyze_op_numpy_random_with_size(
            2, scope, equiv_set, args, kws
        )

    def _analyze_op_call_numpy_random_beta(
        self, scope, equiv_set, loc, args, kws
    ):
        return self._analyze_op_numpy_random_with_size(
            2, scope, equiv_set, args, kws
        )

    def _analyze_op_call_numpy_random_binomial(
        self, scope, equiv_set, loc, args, kws
    ):
        return self._analyze_op_numpy_random_with_size(
            2, scope, equiv_set, args, kws
        )

    def _analyze_op_call_numpy_random_f(
        self, scope, equiv_set, loc, args, kws
    ):
        return self._analyze_op_numpy_random_with_size(
            2, scope, equiv_set, args, kws
        )

    def _analyze_op_call_numpy_random_gamma(
        self, scope, equiv_set, loc, args, kws
    ):
        return self._analyze_op_numpy_random_with_size(
            2, scope, equiv_set, args, kws
        )

    def _analyze_op_call_numpy_random_lognormal(
        self, scope, equiv_set, loc, args, kws
    ):
        return self._analyze_op_numpy_random_with_size(
            2, scope, equiv_set, args, kws
        )

    def _analyze_op_call_numpy_random_laplace(
        self, scope, equiv_set, loc, args, kws
    ):
        return self._analyze_op_numpy_random_with_size(
            2, scope, equiv_set, args, kws
        )

    def _analyze_op_call_numpy_random_randint(
        self, scope, equiv_set, loc, args, kws
    ):
        return self._analyze_op_numpy_random_with_size(
            2, scope, equiv_set, args, kws
        )

    def _analyze_op_call_numpy_random_triangular(
        self, scope, equiv_set, loc, args, kws
    ):
        return self._analyze_op_numpy_random_with_size(
            3, scope, equiv_set, args, kws
        )

    def _analyze_op_call_numpy_concatenate(
        self, scope, equiv_set, loc, args, kws
    ):
        assert len(args) > 0
        loc = args[0].loc
        seq, op = find_build_sequence(self.func_ir, args[0])
        n = len(seq)
        require(n > 0)
        axis = 0
        if "axis" in kws:
            if isinstance(kws["axis"], int):  # internal use only
                axis = kws["axis"]
            else:
                axis = find_const(self.func_ir, kws["axis"])
        elif len(args) > 1:
            axis = find_const(self.func_ir, args[1])
        require(isinstance(axis, int))
        require(op == "build_tuple")
        shapes = [equiv_set._get_shape(x) for x in seq]
        if axis < 0:
            axis = len(shapes[0]) + axis
        require(0 <= axis < len(shapes[0]))
        asserts = []
        new_shape = []
        if n == 1:  # from one array N-dimension to (N-1)-dimension
            shape = shapes[0]
            # first size is the count, pop it out of shapes
            n = equiv_set.get_equiv_const(shapes[0])
            shape.pop(0)
            for i in range(len(shape)):
                if i == axis:
                    m = equiv_set.get_equiv_const(shape[i])
                    size = m * n if (m and n) else None
                else:
                    size = self._sum_size(equiv_set, shapes[0])
            new_shape.append(size)
        else:  # from n arrays N-dimension to N-dimension
            for i in range(len(shapes[0])):
                if i == axis:
                    size = self._sum_size(
                        equiv_set, [shape[i] for shape in shapes]
                    )
                else:
                    sizes = [shape[i] for shape in shapes]
                    asserts.append(
                        self._call_assert_equiv(scope, loc, equiv_set, sizes)
                    )
                    size = sizes[0]
                new_shape.append(size)
        return ArrayAnalysis.AnalyzeResult(
            shape=tuple(new_shape),
            pre=sum(asserts, [])
        )

    def _analyze_op_call_numpy_stack(self, scope, equiv_set, loc, args, kws):
        assert len(args) > 0
        loc = args[0].loc
        seq, op = find_build_sequence(self.func_ir, args[0])
        n = len(seq)
        require(n > 0)
        axis = 0
        if "axis" in kws:
            if isinstance(kws["axis"], int):  # internal use only
                axis = kws["axis"]
            else:
                axis = find_const(self.func_ir, kws["axis"])
        elif len(args) > 1:
            axis = find_const(self.func_ir, args[1])
        require(isinstance(axis, int))
        # only build_tuple can give reliable count
        require(op == "build_tuple")
        shapes = [equiv_set._get_shape(x) for x in seq]
        asserts = self._call_assert_equiv(scope, loc, equiv_set, seq)
        shape = shapes[0]
        if axis < 0:
            axis = len(shape) + axis + 1
        require(0 <= axis <= len(shape))
        new_shape = list(shape[0:axis]) + [n] + list(shape[axis:])
        return ArrayAnalysis.AnalyzeResult(shape=tuple(new_shape), pre=asserts)

    def _analyze_op_call_numpy_vstack(self, scope, equiv_set, loc, args, kws):
        assert len(args) == 1
        seq, op = find_build_sequence(self.func_ir, args[0])
        n = len(seq)
        require(n > 0)
        typ = self.typemap[seq[0].name]
        require(isinstance(typ, types.ArrayCompatible))
        if typ.ndim < 2:
            return self._analyze_op_call_numpy_stack(
                scope, equiv_set, loc, args, kws
            )
        else:
            kws["axis"] = 0
            return self._analyze_op_call_numpy_concatenate(
                scope, equiv_set, loc, args, kws
            )

    def _analyze_op_call_numpy_hstack(self, scope, equiv_set, loc, args, kws):
        assert len(args) == 1
        seq, op = find_build_sequence(self.func_ir, args[0])
        n = len(seq)
        require(n > 0)
        typ = self.typemap[seq[0].name]
        require(isinstance(typ, types.ArrayCompatible))
        if typ.ndim < 2:
            kws["axis"] = 0
        else:
            kws["axis"] = 1
        return self._analyze_op_call_numpy_concatenate(
            scope, equiv_set, loc, args, kws
        )

    def _analyze_op_call_numpy_dstack(self, scope, equiv_set, loc, args, kws):
        assert len(args) == 1
        seq, op = find_build_sequence(self.func_ir, args[0])
        n = len(seq)
        require(n > 0)
        typ = self.typemap[seq[0].name]
        require(isinstance(typ, types.ArrayCompatible))
        if typ.ndim == 1:
            kws["axis"] = 1
            result = self._analyze_op_call_numpy_stack(
                scope, equiv_set, loc, args, kws
            )
            require(result)
            result.kwargs['shape'] = tuple([1] + list(result.kwargs['shape']))
            return result
        elif typ.ndim == 2:
            kws["axis"] = 2
            return self._analyze_op_call_numpy_stack(
                scope, equiv_set, loc, args, kws
            )
        else:
            kws["axis"] = 2
            return self._analyze_op_call_numpy_concatenate(
                scope, equiv_set, loc, args, kws
            )

    def _analyze_op_call_numpy_cumsum(self, scope, equiv_set, loc, args, kws):
        # TODO
        return None

    def _analyze_op_call_numpy_cumprod(self, scope, equiv_set, loc, args, kws):
        # TODO
        return None

    def _analyze_op_call_numpy_linspace(
        self, scope, equiv_set, loc, args, kws
    ):
        n = len(args)
        num = 50
        if n > 2:
            num = args[2]
        elif "num" in kws:
            num = kws["num"]
        return ArrayAnalysis.AnalyzeResult(shape=(num,))

    def _analyze_op_call_numpy_dot(self, scope, equiv_set, loc, args, kws):
        n = len(args)
        assert n >= 2
        loc = args[0].loc
        require(all([self._isarray(x.name) for x in args]))
        typs = [self.typemap[x.name] for x in args]
        dims = [ty.ndim for ty in typs]
        require(all(x > 0 for x in dims))
        if dims[0] == 1 and dims[1] == 1:
            return None
        shapes = [equiv_set._get_shape(x) for x in args]
        if dims[0] == 1:
            asserts = self._call_assert_equiv(
                scope, loc, equiv_set, [shapes[0][0], shapes[1][-2]]
            )
            return ArrayAnalysis.AnalyzeResult(
                shape=tuple(shapes[1][0:-2] + shapes[1][-1:]),
                pre=asserts
            )
        if dims[1] == 1:
            asserts = self._call_assert_equiv(
                scope, loc, equiv_set, [shapes[0][-1], shapes[1][0]]
            )
            return ArrayAnalysis.AnalyzeResult(
                shape=tuple(shapes[0][0:-1]),
                pre=asserts
            )
        if dims[0] == 2 and dims[1] == 2:
            asserts = self._call_assert_equiv(
                scope, loc, equiv_set, [shapes[0][1], shapes[1][0]]
            )
            return ArrayAnalysis.AnalyzeResult(
                shape=(shapes[0][0], shapes[1][1]),
                pre=asserts
            )
        if dims[0] > 2:  # TODO: handle higher dimension cases
            pass
        return None

    def _analyze_stencil(self, scope, equiv_set, stencil_func, loc, args, kws):
        # stencil requires that all relatively indexed array arguments are
        # of same size
        std_idx_arrs = stencil_func.options.get("standard_indexing", ())
        kernel_arg_names = stencil_func.kernel_ir.arg_names
        if isinstance(std_idx_arrs, str):
            std_idx_arrs = (std_idx_arrs,)
        rel_idx_arrs = []
        assert len(args) > 0 and len(args) == len(kernel_arg_names)
        for arg, var in zip(kernel_arg_names, args):
            typ = self.typemap[var.name]
            if isinstance(typ, types.ArrayCompatible) and not (
                arg in std_idx_arrs
            ):
                rel_idx_arrs.append(var)
        n = len(rel_idx_arrs)
        require(n > 0)
        asserts = self._call_assert_equiv(scope, loc, equiv_set, rel_idx_arrs)
        shape = equiv_set.get_shape(rel_idx_arrs[0])
        return ArrayAnalysis.AnalyzeResult(shape=shape, pre=asserts)

    def _analyze_op_call_numpy_linalg_inv(
        self, scope, equiv_set, loc, args, kws
    ):
        require(len(args) >= 1)
        return ArrayAnalysis.AnalyzeResult(shape=equiv_set._get_shape(args[0]))

    def _insert_runtime_broadcast_call(self, scope, loc, arrs, max_dim):
        pre = []

        typs = [self.typemap[x.name] for x in arrs]
        dims = [self.typemap[x.name].ndim for x in arrs]
        max_dim = max(dims)

        runtime_broadcast_shape = ir.Var(
            scope, mk_unique_var("runtime_broadcast_shape"), loc
        )
        runtime_broadcast_type = types.containers.List(types.intp)
        self.typemap[runtime_broadcast_shape.name] = runtime_broadcast_type

        func_var = ir.Var(scope, mk_unique_var("runtime_broadcast_call"), loc)
        func_def = ir.Global(
            "runtime_broadcast_assert_shapes",
            runtime_broadcast_assert_shapes,
            loc=loc
        )
        pre.append(
            ir.Assign(value=func_def, target=func_var, loc=loc)
        )
        func_fnty = get_global_func_typ(runtime_broadcast_assert_shapes)
        print("func_fnty:", func_fnty)
        self.typemap[func_var.name] = func_fnty
        fargs = [types.literal(max_dim)] + typs
        print("typs:", typs)
        print("dims:", dims, max_dim)
        print("fargs:", fargs)
        func_sig = self.context.resolve_function_type(func_fnty, fargs, {})
        print("func_sig:", func_sig)

        max_dim_var = ir.Var(scope, mk_unique_var("max_dim"), loc)
        max_dim_val = ir.Const(max_dim, loc)
        max_dim_typ = types.IntegerLiteral(max_dim)
        self.typemap[max_dim_var.name] = max_dim_typ
        pre.append(
            ir.Assign(value=max_dim_val, target=max_dim_var, loc=loc)
        )

        func_call = ir.Expr.call(func_var, [max_dim_var] + arrs, {}, loc)

        self.calltypes[func_call] = func_sig
        pre.append(
            ir.Assign(value=func_call, target=runtime_broadcast_shape, loc=loc)
        )

        return ArrayAnalysis.AnalyzeResult(
            shape=runtime_broadcast_shape,
            pre=pre
        )

    def _analyze_broadcast(self, scope, equiv_set, loc, args, fn):
        """Infer shape equivalence of arguments based on Numpy broadcast rules
        and return shape of output
        https://docs.scipy.org/doc/numpy/user/basics.broadcasting.html
        """
        tups = list(filter(lambda a: self._istuple(a.name), args))
        # Here we have a tuple concatenation.
        if len(tups) == 2 and fn.__name__ == 'add':
            # If either of the tuples is empty then the resulting shape
            # is just the other tuple.
            tup0typ = self.typemap[tups[0].name]
            tup1typ = self.typemap[tups[1].name]
            if tup0typ.count == 0:
                return ArrayAnalysis.AnalyzeResult(
                    shape=equiv_set.get_shape(tups[1])
                )
            if tup1typ.count == 0:
                return ArrayAnalysis.AnalyzeResult(
                    shape=equiv_set.get_shape(tups[0])
                )

            try:
                shapes = [equiv_set.get_shape(x) for x in tups]
                if None in shapes:
                    return None
                concat_shapes = sum(shapes, ())
                return ArrayAnalysis.AnalyzeResult(
                    shape=concat_shapes
                )
            except GuardException:
                return None

        # else arrays
        arrs = list(filter(lambda a: self._isarray(a.name), args))
        require(len(arrs) > 0)
        names = [x.name for x in arrs]
        dims = [self.typemap[x.name].ndim for x in arrs]
        max_dim = max(dims)
        require(max_dim > 0)
        try:
            shapes = [equiv_set.get_shape(x) for x in arrs]
        except GuardException:
            return ArrayAnalysis.AnalyzeResult(
                shape=arrs[0],
                pre=self._call_assert_equiv(scope, loc, equiv_set, arrs)
            )
        if None not in shapes:
            return self._broadcast_assert_shapes(
                scope, equiv_set, loc, shapes, names
            )
        else:
            return self._insert_runtime_broadcast_call(
                scope, loc, arrs, max_dim
            )
<<<<<<< HEAD
        if None in shapes:
            return None
        else:
            return self._broadcast_assert_shapes(
                scope, equiv_set, loc, shapes, names
            )
=======
>>>>>>> ddc6d35c

    def _broadcast_assert_shapes(self, scope, equiv_set, loc, shapes, names):
        """Produce assert_equiv for sizes in each dimension, taking into
        account of dimension coercion and constant size of 1.
        """
        asserts = []
        new_shape = []
        if config.DEBUG_ARRAY_OPT >= 2:
            print("_broadcast_assert_shapes:", shapes, names)
        max_dim = max([len(shape) for shape in shapes])
        const_size_one = None
        for i in range(max_dim):
            sizes = []
            size_names = []
            for name, shape in zip(names, shapes):
                slen = len(shape)
                if i < slen:
                    size = shape[slen - 1 - i]
                    const_size = equiv_set.get_equiv_const(size)
                    if const_size == 1:
                        const_size_one = size
                    else:
                        sizes.append(size)  # non-1 size to front
                        size_names.append(name)
            if sizes == []:
                assert const_size_one is not None
                sizes.append(const_size_one)
                size_names.append("1")
            asserts.append(
                self._call_assert_equiv(
                    scope, loc, equiv_set, sizes, names=size_names
                )
            )
            new_shape.append(sizes[0])
        return ArrayAnalysis.AnalyzeResult(
            shape=tuple(reversed(new_shape)),
            pre=sum(asserts, [])
        )

    def _call_assert_equiv(self, scope, loc, equiv_set, args, names=None):
        insts = self._make_assert_equiv(
            scope, loc, equiv_set, args, names=names
        )
        if len(args) > 1:
            equiv_set.insert_equiv(*args)
        return insts

    def _make_assert_equiv(self, scope, loc, equiv_set, _args, names=None):
        # filter out those that are already equivalent
        if config.DEBUG_ARRAY_OPT >= 2:
            print("make_assert_equiv:", _args, names)
        if names is None:
            names = [x.name for x in _args]
        args = []
        arg_names = []
        for name, x in zip(names, _args):
            if config.DEBUG_ARRAY_OPT >= 2:
                print("name, x:", name, x)
            seen = False
            for y in args:
                if config.DEBUG_ARRAY_OPT >= 2:
                    print("is equiv to?", y, equiv_set.is_equiv(x, y))
                if equiv_set.is_equiv(x, y):
                    seen = True
                    break
            if not seen:
                args.append(x)
                arg_names.append(name)

        # no assertion necessary if there are less than two
        if len(args) < 2:
            if config.DEBUG_ARRAY_OPT >= 2:
                print(
                    "Will not insert assert_equiv as args are known to be "
                    "equivalent."
                )
            return []

        msg = "Sizes of {} do not match on {}".format(
            ", ".join(arg_names), loc
        )
        msg_val = ir.Const(msg, loc)
        msg_typ = types.StringLiteral(msg)
        msg_var = ir.Var(scope, mk_unique_var("msg"), loc)
        self.typemap[msg_var.name] = msg_typ
        argtyps = tuple([msg_typ] + [self.typemap[x.name] for x in args])

        # assert_equiv takes vararg, which requires a tuple as argument type
        tup_typ = types.StarArgTuple.from_types(argtyps)

        # prepare function variable whose type may vary since it takes vararg
        assert_var = ir.Var(scope, mk_unique_var("assert"), loc)
        assert_def = ir.Global("assert_equiv", assert_equiv, loc=loc)
        fnty = get_global_func_typ(assert_equiv)
        sig = self.context.resolve_function_type(fnty, (tup_typ,), {})
        self._define(equiv_set, assert_var, fnty, assert_def)

        # The return value from assert_equiv is always of none type.
        var = ir.Var(scope, mk_unique_var("ret"), loc)
        value = ir.Expr.call(assert_var, [msg_var] + args, {}, loc=loc)
        self._define(equiv_set, var, types.none, value)
        self.calltypes[value] = sig

        return [
            ir.Assign(value=msg_val, target=msg_var, loc=loc),
            ir.Assign(value=assert_def, target=assert_var, loc=loc),
            ir.Assign(value=value, target=var, loc=loc),
        ]

<<<<<<< HEAD
    def _gen_shape_call(self, equiv_set, var, ndims, shape, for_multidef=False):
        out = []
=======
    def _gen_shape_call(self, equiv_set, var, ndims, shape, post):
>>>>>>> ddc6d35c
        # attr call: A_sh_attr = getattr(A, shape)
        if isinstance(shape, ir.Var):
            shape = equiv_set.get_shape(shape)
        # already a tuple variable that contains size
        if isinstance(shape, ir.Var):
            attr_var = shape
            shape_attr_call = None
            shape = None
        else:
            shape_attr_call = ir.Expr.getattr(var, "shape", var.loc)
            attr_var = ir.Var(
                var.scope, mk_unique_var("{}_shape".format(var.name)), var.loc
            )
            shape_attr_typ = types.containers.UniTuple(types.intp, ndims)
        size_vars = []
        use_attr_var = False
        # trim shape tuple if it is more than ndim
        if shape:
            nshapes = len(shape)
            if ndims < nshapes:
                shape = shape[(nshapes - ndims) :]
        for i in range(ndims):
            skip = False
            if shape and shape[i]:
                if isinstance(shape[i], ir.Var):
                    typ = self.typemap[shape[i].name]
                    if isinstance(typ, (types.Number, types.SliceType)):
                        size_var = shape[i]
                        skip = True
                else:
                    if isinstance(shape[i], int):
                        size_val = ir.Const(shape[i], var.loc)
                    else:
                        size_val = shape[i]
                    assert isinstance(size_val, ir.Const)
                    size_var = ir.Var(
                        var.scope,
                        mk_unique_var("{}_size{}".format(var.name, i)),
                        var.loc,
                    )
                    post.append(ir.Assign(size_val, size_var, var.loc))
                    self._define(equiv_set, size_var, types.intp, size_val)
                    skip = True
            if not skip:
                # get size: Asize0 = A_sh_attr[0]
                size_var = ir.Var(
                    var.scope,
                    mk_unique_var("{}_size{}".format(var.name, i)),
                    var.loc,
                )
                getitem = ir.Expr.static_getitem(attr_var, i, None, var.loc)
                use_attr_var = True
                self.calltypes[getitem] = None
<<<<<<< HEAD

                if for_multidef:
                    # If an array variable is multiply defined when we will
                    # always generate size vars after each such assignment.
                    # That way if a multiply defined var is a source for a
                    # parfor we have a size variable to use for the loop size.
                    # By re-using the same size var at each assignment we
                    # know what the size var is at any point in the function.
                    size_var = self.multi_def_size_vars.get(
                        (var.name, i),
                        size_var
                    )
                    self.multi_def_size_vars[(var.name, i)] = size_var
=======
                post.append(ir.Assign(getitem, size_var, var.loc))
>>>>>>> ddc6d35c
                self._define(equiv_set, size_var, types.intp, getitem)
                out.append(ir.Assign(getitem, size_var, var.loc))
            size_vars.append(size_var)
        if use_attr_var and shape_attr_call:
            # only insert shape call if there is any getitem call
            post.insert(0, ir.Assign(shape_attr_call, attr_var, var.loc))
            self._define(equiv_set, attr_var, shape_attr_typ, shape_attr_call)
        return tuple(size_vars)

    def _isarray(self, varname):
        typ = self.typemap[varname]
        return isinstance(typ, types.npytypes.Array) and typ.ndim > 0

    def _istuple(self, varname):
        typ = self.typemap[varname]
        return isinstance(typ, types.BaseTuple)

    def _sum_size(self, equiv_set, sizes):
        """Return the sum of the given list of sizes if they are all equivalent
        to some constant, or None otherwise.
        """
        s = 0
        for size in sizes:
            n = equiv_set.get_equiv_const(size)
            if n is None:
                return None
            else:
                s += n
        return s


UNARY_MAP_OP = list(npydecl.NumpyRulesUnaryArrayOperator._op_map.keys()) + [
    operator.pos
]
BINARY_MAP_OP = npydecl.NumpyRulesArrayOperator._op_map.keys()
INPLACE_BINARY_MAP_OP = npydecl.NumpyRulesInplaceArrayOperator._op_map.keys()
UFUNC_MAP_OP = [f.__name__ for f in npydecl.supported_ufuncs]<|MERGE_RESOLUTION|>--- conflicted
+++ resolved
@@ -1427,7 +1427,6 @@
                 no invalidation is needed and we don't call define().
             """
             needs_define = True
-<<<<<<< HEAD
             # Don't add this variable if it is multiply defined.
             if lhs.name not in self.multi_def:
                 if shape is not None:
@@ -1452,20 +1451,11 @@
             else:
                 if isinstance(typ, types.ArrayCompatible):
                     (shape, multi_post) = self._gen_shape_call(
-                        equiv_set, lhs, typ.ndim, None, True
+                        equiv_set, lhs, typ.ndim, None, post, True
                     )
                     post.extend(multi_post)
                     equiv_set.insert_equiv(lhs, shape)
-        elif isinstance(inst, ir.StaticSetItem) or isinstance(
-            inst, ir.SetItem
-        ):
-=======
-            if shape is not None:
-                needs_define = equiv_set.insert_equiv(lhs, shape)
-            if needs_define:
-                equiv_set.define(lhs, redefined, self.func_ir, typ)
         elif isinstance(inst, (ir.StaticSetItem, ir.SetItem)):
->>>>>>> ddc6d35c
             index = (
                 inst.index if isinstance(inst, ir.SetItem) else inst.index_var
             )
@@ -3092,15 +3082,6 @@
             return self._insert_runtime_broadcast_call(
                 scope, loc, arrs, max_dim
             )
-<<<<<<< HEAD
-        if None in shapes:
-            return None
-        else:
-            return self._broadcast_assert_shapes(
-                scope, equiv_set, loc, shapes, names
-            )
-=======
->>>>>>> ddc6d35c
 
     def _broadcast_assert_shapes(self, scope, equiv_set, loc, shapes, names):
         """Produce assert_equiv for sizes in each dimension, taking into
@@ -3210,12 +3191,8 @@
             ir.Assign(value=value, target=var, loc=loc),
         ]
 
-<<<<<<< HEAD
-    def _gen_shape_call(self, equiv_set, var, ndims, shape, for_multidef=False):
+    def _gen_shape_call(self, equiv_set, var, ndims, shape, post, for_multidef=False):
         out = []
-=======
-    def _gen_shape_call(self, equiv_set, var, ndims, shape, post):
->>>>>>> ddc6d35c
         # attr call: A_sh_attr = getattr(A, shape)
         if isinstance(shape, ir.Var):
             shape = equiv_set.get_shape(shape)
@@ -3269,7 +3246,6 @@
                 getitem = ir.Expr.static_getitem(attr_var, i, None, var.loc)
                 use_attr_var = True
                 self.calltypes[getitem] = None
-<<<<<<< HEAD
 
                 if for_multidef:
                     # If an array variable is multiply defined when we will
@@ -3283,9 +3259,8 @@
                         size_var
                     )
                     self.multi_def_size_vars[(var.name, i)] = size_var
-=======
+
                 post.append(ir.Assign(getitem, size_var, var.loc))
->>>>>>> ddc6d35c
                 self._define(equiv_set, size_var, types.intp, getitem)
                 out.append(ir.Assign(getitem, size_var, var.loc))
             size_vars.append(size_var)
