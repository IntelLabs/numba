import numba.array as numbarray
import numpy as np
from timeit import repeat
from numba import vectorize


def simple_example():

    a1 = numbarray.Array(data=np.arange(100, dtype='f8'))
    a2 = numbarray.Array(data=np.arange(100, dtype='f8'))

    result = a1 + a2 + a1*2 + a2*3

    print result.__repr__()

    # force eval
    result.eval(debug=True)

    print result.__repr__()


def reduce_example():

    a1 = numbarray.Array(data=np.arange(10))
    a2 = numbarray.Array(data=np.arange(10))

    result = a1 + a2

    # force eval
    total = numbarray.reduce_(lambda x,y: x+y, result, 0)

    print total


def deferred_data_example():

    a1 = numbarray.Array(name='a1')
    a2 = numbarray.Array(name='a2')

    result = a1 + a2

    print result.__repr__()

    # force eval with concrete data
    print result.eval(a1=np.arange(10, dtype='i8'), a2=np.arange(10, dtype='i8'))
<<<<<<< HEAD
    
    # force eval with different concrete data
    print result.eval(a1=np.arange(20, dtype='f8'), a2=np.arange(20, dtype='f8'))
    
=======

    # force eval with concrete data
    print result.eval(a1=np.arange(10, dtype='f8'), a2=np.arange(10, dtype='f8'))

>>>>>>> 85f6f2ef

def python_mode_example():

    a1 = numbarray.Array(data=np.arange(10))
    a2 = numbarray.Array(data=np.arange(10))

    result = a1 + a2

    print result.eval(python=True)


def slice_example():

    a1 = numbarray.Array(data=np.arange(10))
    a2 = numbarray.Array(data=np.arange(10))

    result = a1 + a2
    print result.__repr__()

    result = result[0:5] + result[5:]
    print result.eval(debug=True)


def assignment_example():

    a1 = numbarray.Array(data=np.arange(20))
    a2 = numbarray.Array(data=np.arange(10))

    a1 = a1 + a1
    a1[0:10] = a2 * a2

    print a1


def where_example():

    a1 = numbarray.Array(data=np.array([1,2,3]))
    a2 = numbarray.Array(data=np.array([4,5,6]))
    cond = numbarray.Array(data=np.array([True,False,True]))

    result = numbarray.where(cond, a1, a2)
    print result.eval(debug=True);


if __name__ == '__main__':
    simple_example()
    #reduce_example()
    #deferred_data_example()
    #python_mode_example()
    #slice_example()
    #assignment_example()
    #where_example()<|MERGE_RESOLUTION|>--- conflicted
+++ resolved
@@ -43,17 +43,10 @@
 
     # force eval with concrete data
     print result.eval(a1=np.arange(10, dtype='i8'), a2=np.arange(10, dtype='i8'))
-<<<<<<< HEAD
     
     # force eval with different concrete data
     print result.eval(a1=np.arange(20, dtype='f8'), a2=np.arange(20, dtype='f8'))
     
-=======
-
-    # force eval with concrete data
-    print result.eval(a1=np.arange(10, dtype='f8'), a2=np.arange(10, dtype='f8'))
-
->>>>>>> 85f6f2ef
 
 def python_mode_example():
 
