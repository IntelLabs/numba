from pyalge import Case, of
from nodes import *
from numba import vectorize, typeof
import operator
import math
import sys
<<<<<<< HEAD
import numpy
=======
>>>>>>> 85f6f2ef


# IEEE-754 guarantees that 17 decimal digits are enough to represent any
# double value in a string representation and convert back to original
# representation without loss of information.
FLOAT_EXACT_FMT = "%.17g"

class CodeGen(Case):

    @of('ArrayNode(data, owners)')
    def array(self, data, owners):
        return CodeGen(data, state=self.state)

    @of('ArrayDataNode(array_data)')
    def array_data_node(self, array_data):
        in_str = 'in' + str(len(self.state['inputs']))
        if not in_str in self.state['input_names']:
            self.state['inputs'].append(array_data)
            self.state['input_names'].append(in_str)
            self.state['input_types'].append(str(typeof(array_data).dtype))
        return in_str

    @of('VariableDataNode(name)')
    def variable_data_node(self, name):
        data = self.state['variables'][name]
        in_str = 'in' + str(len(self.state['inputs']))
        self.state['inputs'].append(data)
        self.state['input_names'].append(in_str)
        self.state['input_types'].append(str(typeof(data).dtype))
        self.state['variable_found'] = True
        return in_str

    @of('ScalarNode(value)')
    def scalar_node(self, value):
        text = str(value)
        if isinstance(value, float) and type(value)(text) != text:
            return FLOAT_EXACT_FMT % value
        else:
            return text

    @of('UnaryOperation(operand, op_str)')
    def unary_operation(self, operand, op_str):
        operand_var = CodeGen(operand, state=self.state)
        temp_var = 'temp' + str(len(self.state['vectorize_body']))
<<<<<<< HEAD
        self.state['vectorize+_body'].append('{0} = {1}({2})'.format(temp_var, op_str, operand_var))
=======
        self.state['vectorize_body'].append('{0} = {1}({2})'.format(temp_var, op_str, operand_var))
>>>>>>> 85f6f2ef
        return temp_var

    @of('BinaryOperation(lhs, rhs, op_str)')
    def binary_operation(self, lhs, rhs, op_str):
        lhs_var = CodeGen(lhs, state=self.state)
        rhs_var = CodeGen(rhs, state=self.state)
        temp_var = 'temp' + str(len(self.state['vectorize_body']))
        self.state['vectorize_body'].append('{0} = {1}({2}, {3})'.format(temp_var, op_str, lhs_var, rhs_var))
        return temp_var

    @of('WhereOperation(cond, left, right)')
    def where_operation(self, cond, left, right):
        return '({0} if {1} else {2})'.format(CodeGen(left, state=self.state),
                                             CodeGen(cond, state=self.state),
                                             CodeGen(right, state=self.state))
        cond_var = CodeGen(cond, state=self.state)
        left_var = CodeGen(left, state=self.state)
        right_var = CodeGen(right, state=self.state)
        temp_var = 'temp' + str(len(self.state['vectorize_body']))
        self.state['vectorize_body'].append('{0} = {1} if {2} else {3}'.format(temp_var, left_var, cond_var, right_var))
        return temp_var


def build(array, state):
    state['inputs'] = []
    state['input_names'] = []
    state['input_types'] = []
    state['vectorize_body'] = []
    output_var = CodeGen(array.array_node, state=state)
    return state['inputs'], state['input_names'], state['input_types'], state['vectorize_body'], output_var


<<<<<<< HEAD
vectorize_template = ('def foo({0}):\n'
                      '    {1}\n'
                      '    return {2}\n')
=======
def run(operations, inputs, input_names, input_types):
    ufunc_str = '''
import numpy   
def foo({0}):
    return {1}
'''.format(','.join(input_names), operations)
>>>>>>> 85f6f2ef


def run(inputs, input_names, input_types, vectorize_body, output_var):

    ufunc_str = vectorize_template.format(','.join(input_names),
                                          '\n    '.join(vectorize_body),
                                          output_var)

    code = compile(ufunc_str, '<string>', 'exec')
    exec(code, globals())
    foo = globals()['foo']

    ufunc = vectorize('({0},)'.format(','.join(input_types)))(foo)
    return ufunc(*inputs)


<<<<<<< HEAD
def dump(inputs, input_names, input_types, vectorize_body, output_var):
    vectorize_str = vectorize_template.format(','.join(input_names),
                                              '\n    '.join(vectorize_body),
                                              output_var)
    return '@vectorize(["({0},)"])\n'.format(','.join(input_types)) + vectorize_str
=======
def dump(operations, inputs, input_names, input_types):
    ufunc_str = '''
def foo({0}):
    return {1}
'''.format(','.join(input_names), operations)

    if len(input_types) > 1:
        decorator =  "@vectorize(['(" + ','.join(input_types) + ")']"
    else:
        decorator =  "@vectorize(['(" + input_types[0] + ",)']"

    return decorator + ufunc_str
>>>>>>> 85f6f2ef
<|MERGE_RESOLUTION|>--- conflicted
+++ resolved
@@ -4,10 +4,7 @@
 import operator
 import math
 import sys
-<<<<<<< HEAD
 import numpy
-=======
->>>>>>> 85f6f2ef
 
 
 # IEEE-754 guarantees that 17 decimal digits are enough to represent any
@@ -52,11 +49,7 @@
     def unary_operation(self, operand, op_str):
         operand_var = CodeGen(operand, state=self.state)
         temp_var = 'temp' + str(len(self.state['vectorize_body']))
-<<<<<<< HEAD
-        self.state['vectorize+_body'].append('{0} = {1}({2})'.format(temp_var, op_str, operand_var))
-=======
         self.state['vectorize_body'].append('{0} = {1}({2})'.format(temp_var, op_str, operand_var))
->>>>>>> 85f6f2ef
         return temp_var
 
     @of('BinaryOperation(lhs, rhs, op_str)')
@@ -89,18 +82,9 @@
     return state['inputs'], state['input_names'], state['input_types'], state['vectorize_body'], output_var
 
 
-<<<<<<< HEAD
 vectorize_template = ('def foo({0}):\n'
                       '    {1}\n'
                       '    return {2}\n')
-=======
-def run(operations, inputs, input_names, input_types):
-    ufunc_str = '''
-import numpy   
-def foo({0}):
-    return {1}
-'''.format(','.join(input_names), operations)
->>>>>>> 85f6f2ef
 
 
 def run(inputs, input_names, input_types, vectorize_body, output_var):
@@ -117,23 +101,9 @@
     return ufunc(*inputs)
 
 
-<<<<<<< HEAD
 def dump(inputs, input_names, input_types, vectorize_body, output_var):
     vectorize_str = vectorize_template.format(','.join(input_names),
                                               '\n    '.join(vectorize_body),
                                               output_var)
     return '@vectorize(["({0},)"])\n'.format(','.join(input_types)) + vectorize_str
-=======
-def dump(operations, inputs, input_names, input_types):
-    ufunc_str = '''
-def foo({0}):
-    return {1}
-'''.format(','.join(input_names), operations)
-
-    if len(input_types) > 1:
-        decorator =  "@vectorize(['(" + ','.join(input_types) + ")']"
-    else:
-        decorator =  "@vectorize(['(" + input_types[0] + ",)']"
-
-    return decorator + ufunc_str
->>>>>>> 85f6f2ef
+    return decorator + ufunc_str