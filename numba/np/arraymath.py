"""
Implementation of math operations on Array objects.
"""


import math
from collections import namedtuple
import operator
import warnings

import llvmlite.ir
import numpy as np

from numba.core import types, cgutils
from numba.core.extending import overload, overload_method, register_jitable
from numba.np.numpy_support import (as_dtype, type_can_asarray, type_is_scalar,
                                    numpy_version, is_nonelike,
                                    check_is_integer, lt_floats, lt_complex)
from numba.core.imputils import (lower_builtin, impl_ret_borrowed,
                                 impl_ret_new_ref, impl_ret_untracked)
from numba.np.arrayobj import (make_array, load_item, store_item,
                               _empty_nd_impl)
from numba.np.linalg import ensure_blas

from numba.core.extending import intrinsic
from numba.core.errors import (RequireLiteralValue, TypingError,
                               NumbaValueError, NumbaNotImplementedError,
                               NumbaTypeError, NumbaDeprecationWarning)
from numba.cpython.unsafe.tuple import tuple_setitem


def _check_blas():
    # Checks if a BLAS is available so e.g. dot will work
    try:
        ensure_blas()
    except ImportError:
        return False
    return True


_HAVE_BLAS = _check_blas()


@intrinsic
def _create_tuple_result_shape(tyctx, shape_list, shape_tuple):
    """
    This routine converts shape list where the axis dimension has already
    been popped to a tuple for indexing of the same size.  The original shape
    tuple is also required because it contains a length field at compile time
    whereas the shape list does not.
    """

    # The new tuple's size is one less than the original tuple since axis
    # dimension removed.
    nd = len(shape_tuple) - 1
    # The return type of this intrinsic is an int tuple of length nd.
    tupty = types.UniTuple(types.intp, nd)
    # The function signature for this intrinsic.
    function_sig = tupty(shape_list, shape_tuple)

    def codegen(cgctx, builder, signature, args):
        lltupty = cgctx.get_value_type(tupty)
        # Create an empty int tuple.
        tup = cgutils.get_null_value(lltupty)

        # Get the shape list from the args and we don't need shape tuple.
        [in_shape, _] = args

        def array_indexer(a, i):
            return a[i]

        # loop to fill the tuple
        for i in range(nd):
            dataidx = cgctx.get_constant(types.intp, i)
            # compile and call array_indexer
            data = cgctx.compile_internal(builder, array_indexer,
                                          types.intp(shape_list, types.intp),
                                          [in_shape, dataidx])
            tup = builder.insert_value(tup, data, i)
        return tup

    return function_sig, codegen


@intrinsic
def _gen_index_tuple(tyctx, shape_tuple, value, axis):
    """
    Generates a tuple that can be used to index a specific slice from an
    array for sum with axis.  shape_tuple is the size of the dimensions of
    the input array.  'value' is the value to put in the indexing tuple
    in the axis dimension and 'axis' is that dimension.  For this to work,
    axis has to be a const.
    """
    if not isinstance(axis, types.Literal):
        raise RequireLiteralValue('axis argument must be a constant')
    # Get the value of the axis constant.
    axis_value = axis.literal_value
    # The length of the indexing tuple to be output.
    nd = len(shape_tuple)

    # If the axis value is impossible for the given size array then
    # just fake it like it was for axis 0.  This will stop compile errors
    # when it looks like it could be called from array_sum_axis but really
    # can't because that routine checks the axis mismatch and raise an
    # exception.
    if axis_value >= nd:
        axis_value = 0

    # Calculate the type of the indexing tuple.  All the non-axis
    # dimensions have slice2 type and the axis dimension has int type.
    before = axis_value
    after = nd - before - 1

    types_list = []
    types_list += [types.slice2_type] * before
    types_list += [types.intp]
    types_list += [types.slice2_type] * after

    # Creates the output type of the function.
    tupty = types.Tuple(types_list)
    # Defines the signature of the intrinsic.
    function_sig = tupty(shape_tuple, value, axis)

    def codegen(cgctx, builder, signature, args):
        lltupty = cgctx.get_value_type(tupty)
        # Create an empty indexing tuple.
        tup = cgutils.get_null_value(lltupty)

        # We only need value of the axis dimension here.
        # The rest are constants defined above.
        [_, value_arg, _] = args

        def create_full_slice():
            return slice(None, None)

        # loop to fill the tuple with slice(None,None) before
        # the axis dimension.

        # compile and call create_full_slice
        slice_data = cgctx.compile_internal(builder, create_full_slice,
                                            types.slice2_type(),
                                            [])
        for i in range(0, axis_value):
            tup = builder.insert_value(tup, slice_data, i)

        # Add the axis dimension 'value'.
        tup = builder.insert_value(tup, value_arg, axis_value)

        # loop to fill the tuple with slice(None,None) after
        # the axis dimension.
        for i in range(axis_value + 1, nd):
            tup = builder.insert_value(tup, slice_data, i)
        return tup

    return function_sig, codegen


#----------------------------------------------------------------------------
# Basic stats and aggregates

@lower_builtin(np.sum, types.Array)
@lower_builtin("array.sum", types.Array)
def array_sum(context, builder, sig, args):
    zero = sig.return_type(0)

    def array_sum_impl(arr):
        c = zero
        for v in np.nditer(arr):
            c += v.item()
        return c

    res = context.compile_internal(builder, array_sum_impl, sig, args,
                                   locals=dict(c=sig.return_type))
    return impl_ret_borrowed(context, builder, sig.return_type, res)


@register_jitable
def _array_sum_axis_nop(arr, v):
    return arr


def gen_sum_axis_impl(is_axis_const, const_axis_val, op, zero):
    def inner(arr, axis):
        """
        function that performs sums over one specific axis

        The third parameter to gen_index_tuple that generates the indexing
        tuples has to be a const so we can't just pass "axis" through since
        that isn't const.  We can check for specific values and have
        different instances that do take consts.  Supporting axis summation
        only up to the fourth dimension for now.

        typing/arraydecl.py:sum_expand defines the return type for sum with
        axis. It is one dimension less than the input array.
        """
        ndim = arr.ndim

        if not is_axis_const:
            # Catch where axis is negative or greater than 3.
            if axis < 0 or axis > 3:
                raise ValueError("Numba does not support sum with axis "
                                 "parameter outside the range 0 to 3.")

        # Catch the case where the user misspecifies the axis to be
        # more than the number of the array's dimensions.
        if axis >= ndim:
            raise ValueError("axis is out of bounds for array")

        # Convert the shape of the input array to a list.
        ashape = list(arr.shape)
        # Get the length of the axis dimension.
        axis_len = ashape[axis]
        # Remove the axis dimension from the list of dimensional lengths.
        ashape.pop(axis)
        # Convert this shape list back to a tuple using above intrinsic.
        ashape_without_axis = _create_tuple_result_shape(ashape, arr.shape)
        # Tuple needed here to create output array with correct size.
        result = np.full(ashape_without_axis, zero, type(zero))

        # Iterate through the axis dimension.
        for axis_index in range(axis_len):
            if is_axis_const:
                # constant specialized version works for any valid axis value
                index_tuple_generic = _gen_index_tuple(arr.shape, axis_index,
                                                       const_axis_val)
                result += arr[index_tuple_generic]
            else:
                # Generate a tuple used to index the input array.
                # The tuple is ":" in all dimensions except the axis
                # dimension where it is "axis_index".
                if axis == 0:
                    index_tuple1 = _gen_index_tuple(arr.shape, axis_index, 0)
                    result += arr[index_tuple1]
                elif axis == 1:
                    index_tuple2 = _gen_index_tuple(arr.shape, axis_index, 1)
                    result += arr[index_tuple2]
                elif axis == 2:
                    index_tuple3 = _gen_index_tuple(arr.shape, axis_index, 2)
                    result += arr[index_tuple3]
                elif axis == 3:
                    index_tuple4 = _gen_index_tuple(arr.shape, axis_index, 3)
                    result += arr[index_tuple4]
        return op(result, 0)
    return inner


@lower_builtin(np.sum, types.Array, types.intp, types.DTypeSpec)
@lower_builtin(np.sum, types.Array, types.IntegerLiteral, types.DTypeSpec)
@lower_builtin("array.sum", types.Array, types.intp, types.DTypeSpec)
@lower_builtin("array.sum", types.Array, types.IntegerLiteral, types.DTypeSpec)
def array_sum_axis_dtype(context, builder, sig, args):
    retty = sig.return_type
    zero = getattr(retty, 'dtype', retty)(0)
    # if the return is scalar in type then "take" the 0th element of the
    # 0d array accumulator as the return value
    if getattr(retty, 'ndim', None) is None:
        op = np.take
    else:
        op = _array_sum_axis_nop
    [ty_array, ty_axis, ty_dtype] = sig.args
    is_axis_const = False
    const_axis_val = 0
    if isinstance(ty_axis, types.Literal):
        # this special-cases for constant axis
        const_axis_val = ty_axis.literal_value
        # fix negative axis
        if const_axis_val < 0:
            const_axis_val = ty_array.ndim + const_axis_val
        if const_axis_val < 0 or const_axis_val > ty_array.ndim:
            raise ValueError("'axis' entry is out of bounds")

        ty_axis = context.typing_context.resolve_value_type(const_axis_val)
        axis_val = context.get_constant(ty_axis, const_axis_val)
        # rewrite arguments
        args = args[0], axis_val, args[2]
        # rewrite sig
        sig = sig.replace(args=[ty_array, ty_axis, ty_dtype])
        is_axis_const = True

    gen_impl = gen_sum_axis_impl(is_axis_const, const_axis_val, op, zero)
    compiled = register_jitable(gen_impl)

    def array_sum_impl_axis(arr, axis, dtype):
        return compiled(arr, axis)

    res = context.compile_internal(builder, array_sum_impl_axis, sig, args)
    return impl_ret_new_ref(context, builder, sig.return_type, res)


@lower_builtin(np.sum, types.Array,  types.DTypeSpec)
@lower_builtin("array.sum", types.Array, types.DTypeSpec)
def array_sum_dtype(context, builder, sig, args):
    zero = sig.return_type(0)

    def array_sum_impl(arr, dtype):
        c = zero
        for v in np.nditer(arr):
            c += v.item()
        return c

    res = context.compile_internal(builder, array_sum_impl, sig, args,
                                   locals=dict(c=sig.return_type))
    return impl_ret_borrowed(context, builder, sig.return_type, res)


@lower_builtin(np.sum, types.Array, types.intp)
@lower_builtin(np.sum, types.Array, types.IntegerLiteral)
@lower_builtin("array.sum", types.Array, types.intp)
@lower_builtin("array.sum", types.Array, types.IntegerLiteral)
def array_sum_axis(context, builder, sig, args):
    retty = sig.return_type
    zero = getattr(retty, 'dtype', retty)(0)
    # if the return is scalar in type then "take" the 0th element of the
    # 0d array accumulator as the return value
    if getattr(retty, 'ndim', None) is None:
        op = np.take
    else:
        op = _array_sum_axis_nop
    [ty_array, ty_axis] = sig.args
    is_axis_const = False
    const_axis_val = 0
    if isinstance(ty_axis, types.Literal):
        # this special-cases for constant axis
        const_axis_val = ty_axis.literal_value
        # fix negative axis
        if const_axis_val < 0:
            const_axis_val = ty_array.ndim + const_axis_val
        if const_axis_val < 0 or const_axis_val > ty_array.ndim:
            msg = f"'axis' entry ({const_axis_val}) is out of bounds"
            raise NumbaValueError(msg)

        ty_axis = context.typing_context.resolve_value_type(const_axis_val)
        axis_val = context.get_constant(ty_axis, const_axis_val)
        # rewrite arguments
        args = args[0], axis_val
        # rewrite sig
        sig = sig.replace(args=[ty_array, ty_axis])
        is_axis_const = True

    gen_impl = gen_sum_axis_impl(is_axis_const, const_axis_val, op, zero)
    compiled = register_jitable(gen_impl)

    def array_sum_impl_axis(arr, axis):
        return compiled(arr, axis)

    res = context.compile_internal(builder, array_sum_impl_axis, sig, args)
    return impl_ret_new_ref(context, builder, sig.return_type, res)


def get_accumulator(dtype, value):
    if dtype.type == np.timedelta64:
        acc_init = np.int64(value).view(dtype)
    else:
        acc_init = dtype.type(value)
    return acc_init


@overload(np.prod)
@overload_method(types.Array, "prod")
def array_prod(a):
    if isinstance(a, types.Array):
        dtype = as_dtype(a.dtype)

        acc_init = get_accumulator(dtype, 1)

        def array_prod_impl(a):
            c = acc_init
            for v in np.nditer(a):
                c *= v.item()
            return c

        return array_prod_impl


@overload(np.cumsum)
@overload_method(types.Array, "cumsum")
def array_cumsum(a):
    if isinstance(a, types.Array):
        is_integer = a.dtype in types.signed_domain
        is_bool = a.dtype == types.bool_
        if (is_integer and a.dtype.bitwidth < types.intp.bitwidth)\
                or is_bool:
            dtype = as_dtype(types.intp)
        else:
            dtype = as_dtype(a.dtype)

        acc_init = get_accumulator(dtype, 0)

        def array_cumsum_impl(a):
            out = np.empty(a.size, dtype)
            c = acc_init
            for idx, v in enumerate(a.flat):
                c += v
                out[idx] = c
            return out

        return array_cumsum_impl


@overload(np.cumprod)
@overload_method(types.Array, "cumprod")
def array_cumprod(a):
    if isinstance(a, types.Array):
        is_integer = a.dtype in types.signed_domain
        is_bool = a.dtype == types.bool_
        if (is_integer and a.dtype.bitwidth < types.intp.bitwidth)\
                or is_bool:
            dtype = as_dtype(types.intp)
        else:
            dtype = as_dtype(a.dtype)

        acc_init = get_accumulator(dtype, 1)

        def array_cumprod_impl(a):
            out = np.empty(a.size, dtype)
            c = acc_init
            for idx, v in enumerate(a.flat):
                c *= v
                out[idx] = c
            return out

        return array_cumprod_impl


@overload(np.mean)
@overload_method(types.Array, "mean")
def array_mean(a):
    if isinstance(a, types.Array):
        is_number = a.dtype in types.integer_domain | frozenset([types.bool_])
        if is_number:
            dtype = as_dtype(types.float64)
        else:
            dtype = as_dtype(a.dtype)

        acc_init = get_accumulator(dtype, 0)

        def array_mean_impl(a):
            # Can't use the naive `arr.sum() / arr.size`, as it would return
            # a wrong result on integer sum overflow.
            c = acc_init
            for v in np.nditer(a):
                c += v.item()
            return c / a.size

        return array_mean_impl


@overload(np.var)
@overload_method(types.Array, "var")
def array_var(a):
    if isinstance(a, types.Array):
        def array_var_impl(a):
            # Compute the mean
            m = a.mean()

            # Compute the sum of square diffs
            ssd = 0
            for v in np.nditer(a):
                val = (v.item() - m)
                ssd += np.real(val * np.conj(val))
            return ssd / a.size

        return array_var_impl


@overload(np.std)
@overload_method(types.Array, "std")
def array_std(a):
    if isinstance(a, types.Array):
        def array_std_impl(a):
            return a.var() ** 0.5

        return array_std_impl


@register_jitable
def min_comparator(a, min_val):
    return a < min_val


@register_jitable
def max_comparator(a, min_val):
    return a > min_val


@register_jitable
def return_false(a):
    return False


@overload(np.min)
@overload(np.amin)
@overload_method(types.Array, "min")
def npy_min(a):
    if not isinstance(a, types.Array):
        return

    if isinstance(a.dtype, (types.NPDatetime, types.NPTimedelta)):
        pre_return_func = np.isnat
        comparator = min_comparator
    elif isinstance(a.dtype, types.Complex):
        pre_return_func = return_false

        def comp_func(a, min_val):
            if a.real < min_val.real:
                return True
            elif a.real == min_val.real:
                if a.imag < min_val.imag:
                    return True
            return False

        comparator = register_jitable(comp_func)
    elif isinstance(a.dtype, types.Float):
        pre_return_func = np.isnan
        comparator = min_comparator
    else:
        pre_return_func = return_false
        comparator = min_comparator

    def impl_min(a):
        if a.size == 0:
            raise ValueError("zero-size array to reduction operation "
                             "minimum which has no identity")

        it = np.nditer(a)
        min_value = next(it).take(0)
        if pre_return_func(min_value):
            return min_value

        for view in it:
            v = view.item()
            if pre_return_func(v):
                return v
            if comparator(v, min_value):
                min_value = v
        return min_value

    return impl_min


@overload(np.max)
@overload(np.amax)
@overload_method(types.Array, "max")
def npy_max(a):
    if not isinstance(a, types.Array):
        return

    if isinstance(a.dtype, (types.NPDatetime, types.NPTimedelta)):
        pre_return_func = np.isnat
        comparator = max_comparator
    elif isinstance(a.dtype, types.Complex):
        pre_return_func = return_false

        def comp_func(a, max_val):
            if a.real > max_val.real:
                return True
            elif a.real == max_val.real:
                if a.imag > max_val.imag:
                    return True
            return False

        comparator = register_jitable(comp_func)
    elif isinstance(a.dtype, types.Float):
        pre_return_func = np.isnan
        comparator = max_comparator
    else:
        pre_return_func = return_false
        comparator = max_comparator

    def impl_max(a):
        if a.size == 0:
            raise ValueError("zero-size array to reduction operation "
                             "maximum which has no identity")

        it = np.nditer(a)
        max_value = next(it).take(0)
        if pre_return_func(max_value):
            return max_value

        for view in it:
            v = view.item()
            if pre_return_func(v):
                return v
            if comparator(v, max_value):
                max_value = v
        return max_value

    return impl_max


@register_jitable
def array_argmin_impl_datetime(arry):
    if arry.size == 0:
        raise ValueError("attempt to get argmin of an empty sequence")
    it = np.nditer(arry)
    min_value = next(it).take(0)
    min_idx = 0
    if np.isnat(min_value):
        return min_idx

    idx = 1
    for view in it:
        v = view.item()
        if np.isnat(v):
            return idx
        if v < min_value:
            min_value = v
            min_idx = idx
        idx += 1
    return min_idx


@register_jitable
def array_argmin_impl_float(arry):
    if arry.size == 0:
        raise ValueError("attempt to get argmin of an empty sequence")
    for v in arry.flat:
        min_value = v
        min_idx = 0
        break
    if np.isnan(min_value):
        return min_idx

    idx = 0
    for v in arry.flat:
        if np.isnan(v):
            return idx
        if v < min_value:
            min_value = v
            min_idx = idx
        idx += 1
    return min_idx


@register_jitable
def array_argmin_impl_generic(arry):
    if arry.size == 0:
        raise ValueError("attempt to get argmin of an empty sequence")
    for v in arry.flat:
        min_value = v
        min_idx = 0
        break
    else:
        raise RuntimeError('unreachable')

    idx = 0
    for v in arry.flat:
        if v < min_value:
            min_value = v
            min_idx = idx
        idx += 1
    return min_idx


@overload(np.argmin)
@overload_method(types.Array, "argmin")
def array_argmin(a, axis=None):
    if isinstance(a.dtype, (types.NPDatetime, types.NPTimedelta)):
        flatten_impl = array_argmin_impl_datetime
    elif isinstance(a.dtype, types.Float):
        flatten_impl = array_argmin_impl_float
    else:
        flatten_impl = array_argmin_impl_generic

    if is_nonelike(axis):
        def array_argmin_impl(a, axis=None):
            return flatten_impl(a)
    else:
        array_argmin_impl = build_argmax_or_argmin_with_axis_impl(
            a, axis, flatten_impl
        )
    return array_argmin_impl


@register_jitable
def array_argmax_impl_datetime(arry):
    if arry.size == 0:
        raise ValueError("attempt to get argmax of an empty sequence")
    it = np.nditer(arry)
    max_value = next(it).take(0)
    max_idx = 0
    if np.isnat(max_value):
        return max_idx

    idx = 1
    for view in it:
        v = view.item()
        if np.isnat(v):
            return idx
        if v > max_value:
            max_value = v
            max_idx = idx
        idx += 1
    return max_idx


@register_jitable
def array_argmax_impl_float(arry):
    if arry.size == 0:
        raise ValueError("attempt to get argmax of an empty sequence")
    for v in arry.flat:
        max_value = v
        max_idx = 0
        break
    if np.isnan(max_value):
        return max_idx

    idx = 0
    for v in arry.flat:
        if np.isnan(v):
            return idx
        if v > max_value:
            max_value = v
            max_idx = idx
        idx += 1
    return max_idx


@register_jitable
def array_argmax_impl_generic(arry):
    if arry.size == 0:
        raise ValueError("attempt to get argmax of an empty sequence")
    for v in arry.flat:
        max_value = v
        max_idx = 0
        break

    idx = 0
    for v in arry.flat:
        if v > max_value:
            max_value = v
            max_idx = idx
        idx += 1
    return max_idx


def build_argmax_or_argmin_with_axis_impl(a, axis, flatten_impl):
    """
    Given a function that implements the logic for handling a flattened
    array, return the implementation function.
    """
    check_is_integer(axis, "axis")
    retty = types.intp

    tuple_buffer = tuple(range(a.ndim))

    def impl(a, axis=None):
        if axis < 0:
            axis = a.ndim + axis

        if axis < 0 or axis >= a.ndim:
            raise ValueError("axis is out of bounds")

        # Short circuit 1-dimensional arrays:
        if a.ndim == 1:
            return flatten_impl(a)

        # Make chosen axis the last axis:
        tmp = tuple_buffer
        for i in range(axis, a.ndim - 1):
            tmp = tuple_setitem(tmp, i, i + 1)
        transpose_index = tuple_setitem(tmp, a.ndim - 1, axis)
        transposed_arr = a.transpose(transpose_index)

        # Flatten along that axis; since we've transposed, we can just get
        # batches off the overall flattened array.
        m = transposed_arr.shape[-1]
        raveled = transposed_arr.ravel()
        assert raveled.size == a.size
        assert transposed_arr.size % m == 0
        out = np.empty(transposed_arr.size // m, retty)
        for i in range(out.size):
            out[i] = flatten_impl(raveled[i * m:(i + 1) * m])

        # Reshape based on axis we didn't flatten over:
        return out.reshape(transposed_arr.shape[:-1])

    return impl


@overload(np.argmax)
@overload_method(types.Array, "argmax")
def array_argmax(a, axis=None):
    if isinstance(a.dtype, (types.NPDatetime, types.NPTimedelta)):
        flatten_impl = array_argmax_impl_datetime
    elif isinstance(a.dtype, types.Float):
        flatten_impl = array_argmax_impl_float
    else:
        flatten_impl = array_argmax_impl_generic

    if is_nonelike(axis):
        def array_argmax_impl(a, axis=None):
            return flatten_impl(a)
    else:
        array_argmax_impl = build_argmax_or_argmin_with_axis_impl(
            a, axis, flatten_impl
        )
    return array_argmax_impl


@overload(np.all)
@overload_method(types.Array, "all")
def np_all(a):
    def flat_all(a):
        for v in np.nditer(a):
            if not v.item():
                return False
        return True

    return flat_all


@register_jitable
def _allclose_scalars(a_v, b_v, rtol=1e-05, atol=1e-08, equal_nan=False):
    a_v_isnan = np.isnan(a_v)
    b_v_isnan = np.isnan(b_v)

    # only one of the values is NaN and the
    # other is not.
    if ( (not a_v_isnan and b_v_isnan) or
            (a_v_isnan and not b_v_isnan) ):
        return False

    # either both of the values are NaN
    # or both are numbers
    if a_v_isnan and b_v_isnan:
        if not equal_nan:
            return False
    else:
        if np.isinf(a_v) or np.isinf(b_v):
            return a_v == b_v

        if np.abs(a_v - b_v) > atol + rtol * np.abs(b_v * 1.0):
            return False

    return True


@overload(np.allclose)
@overload_method(types.Array, "allclose")
def np_allclose(a, b, rtol=1e-05, atol=1e-08, equal_nan=False):

    if not type_can_asarray(a):
        raise TypingError('The first argument "a" must be array-like')

    if not type_can_asarray(b):
        raise TypingError('The second argument "b" must be array-like')

    if not isinstance(rtol, (float, types.Float)):
        raise TypingError('The third argument "rtol" must be a '
                          'floating point')

    if not isinstance(atol, (float, types.Float)):
        raise TypingError('The fourth argument "atol" must be a '
                          'floating point')

    if not isinstance(equal_nan, (bool, types.Boolean)):
        raise TypingError('The fifth argument "equal_nan" must be a '
                          'boolean')

    is_a_scalar = isinstance(a, types.Number)
    is_b_scalar = isinstance(b, types.Number)

    if is_a_scalar and is_b_scalar:
        def np_allclose_impl_scalar_scalar(a, b, rtol=1e-05, atol=1e-08,
                                           equal_nan=False):
            return _allclose_scalars(a, b, rtol=rtol, atol=atol,
                                     equal_nan=equal_nan)
        return np_allclose_impl_scalar_scalar
    elif is_a_scalar and not is_b_scalar:
        def np_allclose_impl_scalar_array(a, b, rtol=1e-05, atol=1e-08,
                                          equal_nan=False):
            b = np.asarray(b)
            for bv in np.nditer(b):
                if not _allclose_scalars(a, bv.item(), rtol=rtol, atol=atol,
                                         equal_nan=equal_nan):
                    return False
            return True
        return np_allclose_impl_scalar_array
    elif not is_a_scalar and is_b_scalar:
        def np_allclose_impl_array_scalar(a, b, rtol=1e-05, atol=1e-08,
                                          equal_nan=False):
            a = np.asarray(a)
            for av in np.nditer(a):
                if not _allclose_scalars(av.item(), b, rtol=rtol, atol=atol,
                                         equal_nan=equal_nan):
                    return False
            return True
        return np_allclose_impl_array_scalar
    elif not is_a_scalar and not is_b_scalar:
        def np_allclose_impl_array_array(a, b, rtol=1e-05, atol=1e-08,
                                         equal_nan=False):
            a = np.asarray(a)
            b = np.asarray(b)
            a_a, b_b = np.broadcast_arrays(a, b)

            for av, bv in np.nditer((a_a, b_b)):
                if not _allclose_scalars(av.item(), bv.item(), rtol=rtol,
                                         atol=atol, equal_nan=equal_nan):
                    return False

            return True

        return np_allclose_impl_array_array


@overload(np.any)
@overload_method(types.Array, "any")
def np_any(a):
    def flat_any(a):
        for v in np.nditer(a):
            if v.item():
                return True
        return False

    return flat_any


@overload(np.average)
def np_average(a, axis=None, weights=None):

    if weights is None or isinstance(weights, types.NoneType):
        def np_average_impl(a, axis=None, weights=None):
            arr = np.asarray(a)
            return np.mean(arr)
    else:
        if axis is None or isinstance(axis, types.NoneType):
            def np_average_impl(a, axis=None, weights=None):
                arr = np.asarray(a)
                weights = np.asarray(weights)

                if arr.shape != weights.shape:
                    if axis is None:
                        raise TypeError(
                            "Numba does not support average when shapes of "
                            "a and weights differ.")
                    if weights.ndim != 1:
                        raise TypeError(
                            "1D weights expected when shapes of "
                            "a and weights differ.")

                scl = np.sum(weights)
                if scl == 0.0:
                    raise ZeroDivisionError(
                        "Weights sum to zero, can't be normalized.")

                avg = np.sum(np.multiply(arr, weights)) / scl
                return avg
        else:
            def np_average_impl(a, axis=None, weights=None):
                raise TypeError("Numba does not support average with axis.")

    return np_average_impl


def get_isnan(dtype):
    """
    A generic isnan() function
    """
    if isinstance(dtype, (types.Float, types.Complex)):
        return np.isnan
    else:
        @register_jitable
        def _trivial_isnan(x):
            return False
        return _trivial_isnan


@overload(np.iscomplex)
def np_iscomplex(x):
    if type_can_asarray(x):
        # NumPy uses asanyarray here!
        return lambda x: np.asarray(x).imag != 0
    return None


@overload(np.isreal)
def np_isreal(x):
    if type_can_asarray(x):
        # NumPy uses asanyarray here!
        return lambda x: np.asarray(x).imag == 0
    return None


@overload(np.iscomplexobj)
def iscomplexobj(x):
    # Implementation based on NumPy
    # https://github.com/numpy/numpy/blob/d9b1e32cb8ef90d6b4a47853241db2a28146a57d/numpy/lib/type_check.py#L282-L320
    dt = determine_dtype(x)
    if isinstance(x, types.Optional):
        dt = determine_dtype(x.type)
    iscmplx = np.issubdtype(dt, np.complexfloating)

    if isinstance(x, types.Optional):
        def impl(x):
            if x is None:
                return False
            return iscmplx
    else:
        def impl(x):
            return iscmplx
    return impl


@overload(np.isrealobj)
def isrealobj(x):
    # Return True if x is not a complex type.
    # Implementation based on NumPy
    # https://github.com/numpy/numpy/blob/ccfbcc1cd9a4035a467f2e982a565ab27de25b6b/numpy/lib/type_check.py#L290-L322
    def impl(x):
        return not np.iscomplexobj(x)
    return impl


@overload(np.isscalar)
def np_isscalar(element):
    res = type_is_scalar(element)

    def impl(element):
        return res
    return impl


def is_np_inf_impl(x, out, fn):

    # if/else branch should be unified after PR #5606 is merged
    if is_nonelike(out):
        def impl(x, out=None):
            return np.logical_and(np.isinf(x), fn(np.signbit(x)))
    else:
        def impl(x, out=None):
            return np.logical_and(np.isinf(x), fn(np.signbit(x)), out)

    return impl


@overload(np.isneginf)
def isneginf(x, out=None):
    fn = register_jitable(lambda x: x)
    return is_np_inf_impl(x, out, fn)


@overload(np.isposinf)
def isposinf(x, out=None):
    fn = register_jitable(lambda x: ~x)
    return is_np_inf_impl(x, out, fn)


@register_jitable
def less_than(a, b):
    return a < b


@register_jitable
def greater_than(a, b):
    return a > b


@register_jitable
def check_array(a):
    if a.size == 0:
        raise ValueError('zero-size array to reduction operation not possible')


def nan_min_max_factory(comparison_op, is_complex_dtype):
    if is_complex_dtype:
        def impl(a):
            arr = np.asarray(a)
            check_array(arr)
            it = np.nditer(arr)
            return_val = next(it).take(0)
            for view in it:
                v = view.item()
                if np.isnan(return_val.real) and not np.isnan(v.real):
                    return_val = v
                else:
                    if comparison_op(v.real, return_val.real):
                        return_val = v
                    elif v.real == return_val.real:
                        if comparison_op(v.imag, return_val.imag):
                            return_val = v
            return return_val
    else:
        def impl(a):
            arr = np.asarray(a)
            check_array(arr)
            it = np.nditer(arr)
            return_val = next(it).take(0)
            for view in it:
                v = view.item()
                if not np.isnan(v):
                    if not comparison_op(return_val, v):
                        return_val = v
            return return_val

    return impl


real_nanmin = register_jitable(
    nan_min_max_factory(less_than, is_complex_dtype=False)
)
real_nanmax = register_jitable(
    nan_min_max_factory(greater_than, is_complex_dtype=False)
)
complex_nanmin = register_jitable(
    nan_min_max_factory(less_than, is_complex_dtype=True)
)
complex_nanmax = register_jitable(
    nan_min_max_factory(greater_than, is_complex_dtype=True)
)


@register_jitable
def _isclose_item(x, y, rtol, atol, equal_nan):
    if np.isnan(x) and np.isnan(y):
        return equal_nan
    elif np.isinf(x) and np.isinf(y):
        return (x > 0) == (y > 0)
    elif np.isinf(x) or np.isinf(y):
        return False
    else:
        return abs(x - y) <= atol + rtol * abs(y)


@overload(np.isclose)
def isclose(a, b, rtol=1e-05, atol=1e-08, equal_nan=False):
    if not type_can_asarray(a):
        raise TypingError('The first argument "a" must be array-like')

    if not type_can_asarray(b):
        raise TypingError('The second argument "b" must be array-like')

    if not isinstance(rtol, (float, types.Float)):
        raise TypingError('The third argument "rtol" must be a '
                          'floating point')

    if not isinstance(atol, (float, types.Float)):
        raise TypingError('The fourth argument "atol" must be a '
                          'floating point')

    if not isinstance(equal_nan, (bool, types.Boolean)):
        raise TypingError('The fifth argument "equal_nan" must be a '
                          'boolean')

    if isinstance(a, types.Array) and isinstance(b, types.Number):
        def isclose_impl(a, b, rtol=1e-05, atol=1e-08, equal_nan=False):
            x = a.reshape(-1)
            y = b
            out = np.zeros(len(x), np.bool_)
            for i in range(len(out)):
                out[i] = _isclose_item(x[i], y, rtol, atol, equal_nan)
            return out.reshape(a.shape)

    elif isinstance(a, types.Number) and isinstance(b, types.Array):
        def isclose_impl(a, b, rtol=1e-05, atol=1e-08, equal_nan=False):
            x = a
            y = b.reshape(-1)
            out = np.zeros(len(y), np.bool_)
            for i in range(len(out)):
                out[i] = _isclose_item(x, y[i], rtol, atol, equal_nan)
            return out.reshape(b.shape)

    elif isinstance(a, types.Array) and isinstance(b, types.Array):
        def isclose_impl(a, b, rtol=1e-05, atol=1e-08, equal_nan=False):
            shape = np.broadcast_shapes(a.shape, b.shape)
            a_ = np.broadcast_to(a, shape)
            b_ = np.broadcast_to(b, shape)

            out = np.zeros(len(a_), dtype=np.bool_)
            for i, (av, bv) in enumerate(np.nditer((a_, b_))):
                out[i] = _isclose_item(av.item(), bv.item(), rtol, atol,
                                       equal_nan)
            return np.broadcast_to(out, shape)

    else:
        def isclose_impl(a, b, rtol=1e-05, atol=1e-08, equal_nan=False):
            return _isclose_item(a, b, rtol, atol, equal_nan)

    return isclose_impl


@overload(np.nanmin)
def np_nanmin(a):
    dt = determine_dtype(a)
    if np.issubdtype(dt, np.complexfloating):
        return complex_nanmin
    else:
        return real_nanmin


@overload(np.nanmax)
def np_nanmax(a):
    dt = determine_dtype(a)
    if np.issubdtype(dt, np.complexfloating):
        return complex_nanmax
    else:
        return real_nanmax


@overload(np.nanmean)
def np_nanmean(a):
    if not isinstance(a, types.Array):
        return
    isnan = get_isnan(a.dtype)

    def nanmean_impl(a):
        c = 0.0
        count = 0
        for view in np.nditer(a):
            v = view.item()
            if not isnan(v):
                c += v.item()
                count += 1
        # np.divide() doesn't raise ZeroDivisionError
        return np.divide(c, count)

    return nanmean_impl


@overload(np.nanvar)
def np_nanvar(a):
    if not isinstance(a, types.Array):
        return
    isnan = get_isnan(a.dtype)

    def nanvar_impl(a):
        # Compute the mean
        m = np.nanmean(a)

        # Compute the sum of square diffs
        ssd = 0.0
        count = 0
        for view in np.nditer(a):
            v = view.item()
            if not isnan(v):
                val = (v.item() - m)
                ssd += np.real(val * np.conj(val))
                count += 1
        # np.divide() doesn't raise ZeroDivisionError
        return np.divide(ssd, count)

    return nanvar_impl


@overload(np.nanstd)
def np_nanstd(a):
    if not isinstance(a, types.Array):
        return

    def nanstd_impl(a):
        return np.nanvar(a) ** 0.5

    return nanstd_impl


@overload(np.nansum)
def np_nansum(a):
    if not isinstance(a, types.Array):
        return
    if isinstance(a.dtype, types.Integer):
        retty = types.intp
    else:
        retty = a.dtype
    zero = retty(0)
    isnan = get_isnan(a.dtype)

    def nansum_impl(a):
        c = zero
        for view in np.nditer(a):
            v = view.item()
            if not isnan(v):
                c += v
        return c

    return nansum_impl


@overload(np.nanprod)
def np_nanprod(a):
    if not isinstance(a, types.Array):
        return
    if isinstance(a.dtype, types.Integer):
        retty = types.intp
    else:
        retty = a.dtype
    one = retty(1)
    isnan = get_isnan(a.dtype)

    def nanprod_impl(a):
        c = one
        for view in np.nditer(a):
            v = view.item()
            if not isnan(v):
                c *= v
        return c

    return nanprod_impl


@overload(np.nancumprod)
def np_nancumprod(a):
    if not isinstance(a, types.Array):
        return

    if isinstance(a.dtype, (types.Boolean, types.Integer)):
        # dtype cannot possibly contain NaN
        return lambda a: np.cumprod(a)
    else:
        retty = a.dtype
        is_nan = get_isnan(retty)
        one = retty(1)

        def nancumprod_impl(a):
            out = np.empty(a.size, retty)
            c = one
            for idx, v in enumerate(a.flat):
                if ~is_nan(v):
                    c *= v
                out[idx] = c
            return out

        return nancumprod_impl


@overload(np.nancumsum)
def np_nancumsum(a):
    if not isinstance(a, types.Array):
        return

    if isinstance(a.dtype, (types.Boolean, types.Integer)):
        # dtype cannot possibly contain NaN
        return lambda a: np.cumsum(a)
    else:
        retty = a.dtype
        is_nan = get_isnan(retty)
        zero = retty(0)

        def nancumsum_impl(a):
            out = np.empty(a.size, retty)
            c = zero
            for idx, v in enumerate(a.flat):
                if ~is_nan(v):
                    c += v
                out[idx] = c
            return out

        return nancumsum_impl


@register_jitable
def prepare_ptp_input(a):
    arr = _asarray(a)
    if len(arr) == 0:
        raise ValueError('zero-size array reduction not possible')
    else:
        return arr


def _compute_current_val_impl_gen(op, current_val, val):
    if isinstance(current_val, types.Complex):
        # The sort order for complex numbers is lexicographic. If both the
        # real and imaginary parts are non-nan then the order is determined
        # by the real parts except when they are equal, in which case the
        # order is determined by the imaginary parts.
        # https://github.com/numpy/numpy/blob/577a86e/numpy/core/fromnumeric.py#L874-L877    # noqa: E501
        def impl(current_val, val):
            if op(val.real, current_val.real):
                return val
            elif (val.real == current_val.real
                    and op(val.imag, current_val.imag)):
                return val
            return current_val
    else:
        def impl(current_val, val):
            return val if op(val, current_val) else current_val
    return impl


def _compute_a_max(current_val, val):
    pass


def _compute_a_min(current_val, val):
    pass


@overload(_compute_a_max)
def _compute_a_max_impl(current_val, val):
    return _compute_current_val_impl_gen(operator.gt, current_val, val)


@overload(_compute_a_min)
def _compute_a_min_impl(current_val, val):
    return _compute_current_val_impl_gen(operator.lt, current_val, val)


def _early_return(val):
    pass


@overload(_early_return)
def _early_return_impl(val):
    UNUSED = 0
    if isinstance(val, types.Complex):
        def impl(val):
            if np.isnan(val.real):
                if np.isnan(val.imag):
                    return True, np.nan + np.nan * 1j
                else:
                    return True, np.nan + 0j
            else:
                return False, UNUSED
    elif isinstance(val, types.Float):
        def impl(val):
            if np.isnan(val):
                return True, np.nan
            else:
                return False, UNUSED
    else:
        def impl(val):
            return False, UNUSED
    return impl


@overload_method(types.Array, 'ptp')
@overload(np.ptp)
def np_ptp(a):

    if hasattr(a, 'dtype'):
        if isinstance(a.dtype, types.Boolean):
            raise TypingError("Boolean dtype is unsupported (as per NumPy)")
            # Numpy raises a TypeError

    def np_ptp_impl(a):
        arr = prepare_ptp_input(a)

        a_flat = arr.flat
        a_min = a_flat[0]
        a_max = a_flat[0]

        for i in range(arr.size):
            val = a_flat[i]
            take_branch, retval = _early_return(val)
            if take_branch:
                return retval
            a_max = _compute_a_max(a_max, val)
            a_min = _compute_a_min(a_min, val)

        return a_max - a_min

    return np_ptp_impl


#----------------------------------------------------------------------------
# Median and partitioning

@register_jitable
def nan_aware_less_than(a, b):
    if np.isnan(a):
        return False
    else:
        if np.isnan(b):
            return True
        else:
            return a < b


def _partition_factory(pivotimpl, argpartition=False):
    def _partition(A, low, high, I=None):
        mid = (low + high) >> 1
        # NOTE: the pattern of swaps below for the pivot choice and the
        # partitioning gives good results (i.e. regular O(n log n))
        # on sorted, reverse-sorted, and uniform arrays.  Subtle changes
        # risk breaking this property.

        # Use median of three {low, middle, high} as the pivot
        if pivotimpl(A[mid], A[low]):
            A[low], A[mid] = A[mid], A[low]
            if argpartition:
                I[low], I[mid] = I[mid], I[low]
        if pivotimpl(A[high], A[mid]):
            A[high], A[mid] = A[mid], A[high]
            if argpartition:
                I[high], I[mid] = I[mid], I[high]
        if pivotimpl(A[mid], A[low]):
            A[low], A[mid] = A[mid], A[low]
            if argpartition:
                I[low], I[mid] = I[mid], I[low]
        pivot = A[mid]

        A[high], A[mid] = A[mid], A[high]
        if argpartition:
            I[high], I[mid] = I[mid], I[high]
        i = low
        j = high - 1
        while True:
            while i < high and pivotimpl(A[i], pivot):
                i += 1
            while j >= low and pivotimpl(pivot, A[j]):
                j -= 1
            if i >= j:
                break
            A[i], A[j] = A[j], A[i]
            if argpartition:
                I[i], I[j] = I[j], I[i]
            i += 1
            j -= 1
        # Put the pivot back in its final place (all items before `i`
        # are smaller than the pivot, all items at/after `i` are larger)
        A[i], A[high] = A[high], A[i]
        if argpartition:
            I[i], I[high] = I[high], I[i]
        return i
    return _partition


_partition = register_jitable(_partition_factory(less_than))
_partition_w_nan = register_jitable(_partition_factory(nan_aware_less_than))
_argpartition_w_nan = register_jitable(_partition_factory(
    nan_aware_less_than,
    argpartition=True)
)


def _select_factory(partitionimpl):
    def _select(arry, k, low, high, idx=None):
        """
        Select the k'th smallest element in array[low:high + 1].
        """
        i = partitionimpl(arry, low, high, idx)
        while i != k:
            if i < k:
                low = i + 1
                i = partitionimpl(arry, low, high, idx)
            else:
                high = i - 1
                i = partitionimpl(arry, low, high, idx)
        return arry[k]
    return _select


_select = register_jitable(_select_factory(_partition))
_select_w_nan = register_jitable(_select_factory(_partition_w_nan))
_arg_select_w_nan = register_jitable(_select_factory(_argpartition_w_nan))


@register_jitable
def _select_two(arry, k, low, high):
    """
    Select the k'th and k+1'th smallest elements in array[low:high + 1].

    This is significantly faster than doing two independent selections
    for k and k+1.
    """
    while True:
        assert high > low  # by construction
        i = _partition(arry, low, high)
        if i < k:
            low = i + 1
        elif i > k + 1:
            high = i - 1
        elif i == k:
            _select(arry, k + 1, i + 1, high)
            break
        else:  # i == k + 1
            _select(arry, k, low, i - 1)
            break

    return arry[k], arry[k + 1]


@register_jitable
def _median_inner(temp_arry, n):
    """
    The main logic of the median() call.  *temp_arry* must be disposable,
    as this function will mutate it.
    """
    low = 0
    high = n - 1
    half = n >> 1
    if n & 1 == 0:
        a, b = _select_two(temp_arry, half - 1, low, high)
        return (a + b) / 2
    else:
        return _select(temp_arry, half, low, high)


@overload(np.median)
def np_median(a):
    if not isinstance(a, types.Array):
        return

    def median_impl(a):
        # np.median() works on the flattened array, and we need a temporary
        # workspace anyway
        temp_arry = a.flatten()
        n = temp_arry.shape[0]
        return _median_inner(temp_arry, n)

    return median_impl


@register_jitable
def _collect_percentiles_inner(a, q):
    #TODO: This needs rewriting to be closer to NumPy, particularly the nan/inf
    # handling which is generally subject to algorithmic changes.
    n = len(a)

    if n == 1:
        # single element array; output same for all percentiles
        out = np.full(len(q), a[0], dtype=np.float64)
    else:
        out = np.empty(len(q), dtype=np.float64)
        for i in range(len(q)):
            percentile = q[i]

            # bypass pivoting where requested percentile is 100
            if percentile == 100:
                val = np.max(a)
                # heuristics to handle infinite values a la NumPy
                if ~np.all(np.isfinite(a)):
                    if ~np.isfinite(val):
                        val = np.nan

            # bypass pivoting where requested percentile is 0
            elif percentile == 0:
                val = np.min(a)
                # convoluted heuristics to handle infinite values a la NumPy
                if ~np.all(np.isfinite(a)):
                    num_pos_inf = np.sum(a == np.inf)
                    num_neg_inf = np.sum(a == -np.inf)
                    num_finite = n - (num_neg_inf + num_pos_inf)
                    if num_finite == 0:
                        val = np.nan
                    if num_pos_inf == 1 and n == 2:
                        val = np.nan
                    if num_neg_inf > 1:
                        val = np.nan
                    if num_finite == 1:
                        if num_pos_inf > 1:
                            if num_neg_inf != 1:
                                val = np.nan

            else:
                # linear interp between closest ranks
                rank = 1 + (n - 1) * np.true_divide(percentile, 100.0)
                f = math.floor(rank)
                m = rank - f
                lower, upper = _select_two(a, k=int(f - 1), low=0, high=(n - 1))
                val = lower * (1 - m) + upper * m
            out[i] = val

    return out


@register_jitable
def _can_collect_percentiles(a, nan_mask, skip_nan):
    if skip_nan:
        a = a[~nan_mask]
        if len(a) == 0:
            return False  # told to skip nan, but no elements remain
    else:
        if np.any(nan_mask):
            return False  # told *not* to skip nan, but nan encountered

    if len(a) == 1:  # single element array
        val = a[0]
        return np.isfinite(val)  # can collect percentiles if element is finite
    else:
        return True


@register_jitable
def check_valid(q, q_upper_bound):
    valid = True

    # avoid expensive reductions where possible
    if q.ndim == 1 and q.size < 10:
        for i in range(q.size):
            if q[i] < 0.0 or q[i] > q_upper_bound or np.isnan(q[i]):
                valid = False
                break
    else:
        if np.any(np.isnan(q)) or np.any(q < 0.0) or np.any(q > q_upper_bound):
            valid = False

    return valid


@register_jitable
def percentile_is_valid(q):
    if not check_valid(q, q_upper_bound=100.0):
        raise ValueError('Percentiles must be in the range [0, 100]')


@register_jitable
def quantile_is_valid(q):
    if not check_valid(q, q_upper_bound=1.0):
        raise ValueError('Quantiles must be in the range [0, 1]')


@register_jitable
def _collect_percentiles(a, q, check_q, factor, skip_nan):
    q = np.asarray(q, dtype=np.float64).flatten()
    check_q(q)
    q = q * factor

    temp_arry = np.asarray(a, dtype=np.float64).flatten()
    nan_mask = np.isnan(temp_arry)

    if _can_collect_percentiles(temp_arry, nan_mask, skip_nan):
        temp_arry = temp_arry[~nan_mask]
        out = _collect_percentiles_inner(temp_arry, q)
    else:
        out = np.full(len(q), np.nan)

    return out


def _percentile_quantile_inner(a, q, skip_nan, factor, check_q):
    """
    The underlying algorithm to find percentiles and quantiles
    is the same, hence we converge onto the same code paths
    in this inner function implementation
    """
    dt = determine_dtype(a)
    if np.issubdtype(dt, np.complexfloating):
        raise TypingError('Not supported for complex dtype')
        # this could be supported, but would require a
        # lexicographic comparison

    def np_percentile_q_scalar_impl(a, q):
        return _collect_percentiles(a, q, check_q, factor, skip_nan)[0]

    def np_percentile_impl(a, q):
        return _collect_percentiles(a, q, check_q, factor, skip_nan)

    if isinstance(q, (types.Number, types.Boolean)):
        return np_percentile_q_scalar_impl
    elif isinstance(q, types.Array) and q.ndim == 0:
        return np_percentile_q_scalar_impl
    else:
        return np_percentile_impl


@overload(np.percentile)
def np_percentile(a, q):
    return _percentile_quantile_inner(
        a, q, skip_nan=False, factor=1.0, check_q=percentile_is_valid
    )


@overload(np.nanpercentile)
def np_nanpercentile(a, q):
    return _percentile_quantile_inner(
        a, q, skip_nan=True, factor=1.0, check_q=percentile_is_valid
    )


@overload(np.quantile)
def np_quantile(a, q):
    return _percentile_quantile_inner(
        a, q, skip_nan=False, factor=100.0, check_q=quantile_is_valid
    )


@overload(np.nanquantile)
def np_nanquantile(a, q):
    return _percentile_quantile_inner(
        a, q, skip_nan=True, factor=100.0, check_q=quantile_is_valid
    )


@overload(np.nanmedian)
def np_nanmedian(a):
    if not isinstance(a, types.Array):
        return
    isnan = get_isnan(a.dtype)

    def nanmedian_impl(a):
        # Create a temporary workspace with only non-NaN values
        temp_arry = np.empty(a.size, a.dtype)
        n = 0
        for view in np.nditer(a):
            v = view.item()
            if not isnan(v):
                temp_arry[n] = v
                n += 1

        # all NaNs
        if n == 0:
            return np.nan

        return _median_inner(temp_arry, n)

    return nanmedian_impl


@register_jitable
def np_partition_impl_inner(a, kth_array):

    # allocate and fill empty array rather than copy a and mutate in place
    # as the latter approach fails to preserve strides
    out = np.empty_like(a)

    idx = np.ndindex(a.shape[:-1])  # Numpy default partition axis is -1
    for s in idx:
        arry = a[s].copy()
        low = 0
        high = len(arry) - 1

        for kth in kth_array:
            _select_w_nan(arry, kth, low, high)
            low = kth  # narrow span of subsequent partition

        out[s] = arry
    return out


@register_jitable
def np_argpartition_impl_inner(a, kth_array):

    # allocate and fill empty array rather than copy a and mutate in place
    # as the latter approach fails to preserve strides
    out = np.empty_like(a, dtype=np.intp)

    idx = np.ndindex(a.shape[:-1])  # Numpy default partition axis is -1
    for s in idx:
        arry = a[s].copy()
        idx_arry = np.arange(len(arry))
        low = 0
        high = len(arry) - 1

        for kth in kth_array:
            _arg_select_w_nan(arry, kth, low, high, idx_arry)
            low = kth  # narrow span of subsequent partition

        out[s] = idx_arry
    return out


@register_jitable
def valid_kths(a, kth):
    """
    Returns a sorted, unique array of kth values which serve
    as indexers for partitioning the input array, a.

    If the absolute value of any of the provided values
    is greater than a.shape[-1] an exception is raised since
    we are partitioning along the last axis (per Numpy default
    behaviour).

    Values less than 0 are transformed to equivalent positive
    index values.
    """
    # cast boolean to int, where relevant
    kth_array = _asarray(kth).astype(np.int64)

    if kth_array.ndim != 1:
        raise ValueError('kth must be scalar or 1-D')
        # numpy raises ValueError: object too deep for desired array

    if np.any(np.abs(kth_array) >= a.shape[-1]):
        raise ValueError("kth out of bounds")

    out = np.empty_like(kth_array)

    for index, val in np.ndenumerate(kth_array):
        if val < 0:
            out[index] = val + a.shape[-1]  # equivalent positive index
        else:
            out[index] = val

    return np.unique(out)


@overload(np.partition)
def np_partition(a, kth):

    if not isinstance(a, (types.Array, types.Sequence, types.Tuple)):
        raise TypeError('The first argument must be an array-like')

    if isinstance(a, types.Array) and a.ndim == 0:
        raise TypeError('The first argument must be at least 1-D (found 0-D)')

    kthdt = getattr(kth, 'dtype', kth)
    if not isinstance(kthdt, (types.Boolean, types.Integer)):
        # bool gets cast to int subsequently
        raise TypeError('Partition index must be integer')

    def np_partition_impl(a, kth):
        a_tmp = _asarray(a)
        if a_tmp.size == 0:
            return a_tmp.copy()
        else:
            kth_array = valid_kths(a_tmp, kth)
            return np_partition_impl_inner(a_tmp, kth_array)

    return np_partition_impl


@overload(np.argpartition)
def np_argpartition(a, kth):

    if not isinstance(a, (types.Array, types.Sequence, types.Tuple)):
        raise TypeError('The first argument must be an array-like')

    if isinstance(a, types.Array) and a.ndim == 0:
        raise TypeError('The first argument must be at least 1-D (found 0-D)')

    kthdt = getattr(kth, 'dtype', kth)
    if not isinstance(kthdt, (types.Boolean, types.Integer)):
        # bool gets cast to int subsequently
        raise TypeError('Partition index must be integer')

    def np_argpartition_impl(a, kth):
        a_tmp = _asarray(a)
        if a_tmp.size == 0:
            return a_tmp.copy().astype('intp')
        else:
            kth_array = valid_kths(a_tmp, kth)
            return np_argpartition_impl_inner(a_tmp, kth_array)

    return np_argpartition_impl


#----------------------------------------------------------------------------
# Building matrices

@register_jitable
def _tri_impl(N, M, k):
    shape = max(0, N), max(0, M)  # numpy floors each dimension at 0
    out = np.empty(shape, dtype=np.float64)  # numpy default dtype

    for i in range(shape[0]):
        m_max = min(max(0, i + k + 1), shape[1])
        out[i, :m_max] = 1
        out[i, m_max:] = 0

    return out


@overload(np.tri)
def np_tri(N, M=None, k=0):

    # we require k to be integer, unlike numpy
    check_is_integer(k, 'k')

    def tri_impl(N, M=None, k=0):
        if M is None:
            M = N
        return _tri_impl(N, M, k)

    return tri_impl


@register_jitable
def _make_square(m):
    """
    Takes a 1d array and tiles it to form a square matrix
    - i.e. a facsimile of np.tile(m, (len(m), 1))
    """
    assert m.ndim == 1

    len_m = len(m)
    out = np.empty((len_m, len_m), dtype=m.dtype)

    for i in range(len_m):
        out[i] = m

    return out


@register_jitable
def np_tril_impl_2d(m, k=0):
    mask = np.tri(m.shape[-2], M=m.shape[-1], k=k).astype(np.uint)
    return np.where(mask, m, np.zeros_like(m, dtype=m.dtype))


@overload(np.tril)
def my_tril(m, k=0):

    # we require k to be integer, unlike numpy
    check_is_integer(k, 'k')

    def np_tril_impl_1d(m, k=0):
        m_2d = _make_square(m)
        return np_tril_impl_2d(m_2d, k)

    def np_tril_impl_multi(m, k=0):
        mask = np.tri(m.shape[-2], M=m.shape[-1], k=k).astype(np.uint)
        idx = np.ndindex(m.shape[:-2])
        z = np.empty_like(m)
        zero_opt = np.zeros_like(mask, dtype=m.dtype)
        for sel in idx:
            z[sel] = np.where(mask, m[sel], zero_opt)
        return z

    if m.ndim == 1:
        return np_tril_impl_1d
    elif m.ndim == 2:
        return np_tril_impl_2d
    else:
        return np_tril_impl_multi


@overload(np.tril_indices)
def np_tril_indices(n, k=0, m=None):

    # we require integer arguments, unlike numpy
    check_is_integer(n, 'n')
    check_is_integer(k, 'k')
    if not is_nonelike(m):
        check_is_integer(m, 'm')

    def np_tril_indices_impl(n, k=0, m=None):
        return np.nonzero(np.tri(n, m, k=k))
    return np_tril_indices_impl


@overload(np.tril_indices_from)
def np_tril_indices_from(arr, k=0):

    # we require k to be integer, unlike numpy
    check_is_integer(k, 'k')

    if arr.ndim != 2:
        raise TypingError("input array must be 2-d")

    def np_tril_indices_from_impl(arr, k=0):
        return np.tril_indices(arr.shape[0], k=k, m=arr.shape[1])
    return np_tril_indices_from_impl


@register_jitable
def np_triu_impl_2d(m, k=0):
    mask = np.tri(m.shape[-2], M=m.shape[-1], k=k - 1).astype(np.uint)
    return np.where(mask, np.zeros_like(m, dtype=m.dtype), m)


@overload(np.triu)
def my_triu(m, k=0):
    # we require k to be integer, unlike numpy
    check_is_integer(k, 'k')

    def np_triu_impl_1d(m, k=0):
        m_2d = _make_square(m)
        return np_triu_impl_2d(m_2d, k)

    def np_triu_impl_multi(m, k=0):
        mask = np.tri(m.shape[-2], M=m.shape[-1], k=k - 1).astype(np.uint)
        idx = np.ndindex(m.shape[:-2])
        z = np.empty_like(m)
        zero_opt = np.zeros_like(mask, dtype=m.dtype)
        for sel in idx:
            z[sel] = np.where(mask, zero_opt, m[sel])
        return z

    if m.ndim == 1:
        return np_triu_impl_1d
    elif m.ndim == 2:
        return np_triu_impl_2d
    else:
        return np_triu_impl_multi


@overload(np.triu_indices)
def np_triu_indices(n, k=0, m=None):

    # we require integer arguments, unlike numpy
    check_is_integer(n, 'n')
    check_is_integer(k, 'k')
    if not is_nonelike(m):
        check_is_integer(m, 'm')

    def np_triu_indices_impl(n, k=0, m=None):
        return np.nonzero(1 - np.tri(n, m, k=k - 1))
    return np_triu_indices_impl


@overload(np.triu_indices_from)
def np_triu_indices_from(arr, k=0):

    # we require k to be integer, unlike numpy
    check_is_integer(k, 'k')

    if arr.ndim != 2:
        raise TypingError("input array must be 2-d")

    def np_triu_indices_from_impl(arr, k=0):
        return np.triu_indices(arr.shape[0], k=k, m=arr.shape[1])
    return np_triu_indices_from_impl


def _prepare_array(arr):
    pass


@overload(_prepare_array)
def _prepare_array_impl(arr):
    if arr in (None, types.none):
        return lambda arr: np.array(())
    else:
        return lambda arr: _asarray(arr).ravel()


def _dtype_of_compound(inobj):
    obj = inobj
    while True:
        if isinstance(obj, (types.Number, types.Boolean)):
            return as_dtype(obj)
        l = getattr(obj, '__len__', None)
        if l is not None and l() == 0: # empty tuple or similar
            return np.float64
        dt = getattr(obj, 'dtype', None)
        if dt is None:
            raise TypeError("type has no dtype attr")
        if isinstance(obj, types.Sequence):
            obj = obj.dtype
        else:
            return as_dtype(dt)


@overload(np.ediff1d)
def np_ediff1d(ary, to_end=None, to_begin=None):

    if isinstance(ary, types.Array):
        if isinstance(ary.dtype, types.Boolean):
            raise NumbaTypeError("Boolean dtype is unsupported (as per NumPy)")
            # Numpy tries to do this: return ary[1:] - ary[:-1] which
            # results in a TypeError exception being raised

    # Check that to_end and to_begin are compatible with ary
    ary_dt = _dtype_of_compound(ary)
    to_begin_dt = None
    if not (is_nonelike(to_begin)):
        to_begin_dt = _dtype_of_compound(to_begin)
    to_end_dt = None
    if not (is_nonelike(to_end)):
        to_end_dt = _dtype_of_compound(to_end)

    if to_begin_dt is not None and not np.can_cast(to_begin_dt, ary_dt):
        msg = "dtype of to_begin must be compatible with input ary"
        raise NumbaTypeError(msg)

    if to_end_dt is not None and not np.can_cast(to_end_dt, ary_dt):
        msg = "dtype of to_end must be compatible with input ary"
        raise NumbaTypeError(msg)

    def np_ediff1d_impl(ary, to_end=None, to_begin=None):
        # transform each input into an equivalent 1d array
        start = _prepare_array(to_begin)
        mid = _prepare_array(ary)
        end = _prepare_array(to_end)

        out_dtype = mid.dtype
        # output array dtype determined by ary dtype, per NumPy
        # (for the most part); an exception to the rule is a zero length
        # array-like, where NumPy falls back to np.float64; this behaviour
        # is *not* replicated

        if len(mid) > 0:
            out = np.empty((len(start) + len(mid) + len(end) - 1),
                           dtype=out_dtype)
            start_idx = len(start)
            mid_idx = len(start) + len(mid) - 1
            out[:start_idx] = start
            out[start_idx:mid_idx] = np.diff(mid)
            out[mid_idx:] = end
        else:
            out = np.empty((len(start) + len(end)), dtype=out_dtype)
            start_idx = len(start)
            out[:start_idx] = start
            out[start_idx:] = end
        return out

    return np_ediff1d_impl


def _select_element(arr):
    pass


@overload(_select_element)
def _select_element_impl(arr):
    zerod = getattr(arr, 'ndim', None) == 0
    if zerod:
        def impl(arr):
            x = np.array((1,), dtype=arr.dtype)
            x[:] = arr
            return x[0]
        return impl
    else:
        def impl(arr):
            return arr
        return impl


def _get_d(dx, x):
    pass


@overload(_get_d)
def get_d_impl(x, dx):
    if is_nonelike(x):
        def impl(x, dx):
            return np.asarray(dx)
    else:
        def impl(x, dx):
            return np.diff(np.asarray(x))
    return impl


@overload(np.trapz)
def np_trapz(y, x=None, dx=1.0):

    if isinstance(y, (types.Number, types.Boolean)):
        raise TypingError('y cannot be a scalar')
    elif isinstance(y, types.Array) and y.ndim == 0:
        raise TypingError('y cannot be 0D')
        # NumPy raises IndexError: list assignment index out of range

    # inspired by:
    # https://github.com/numpy/numpy/blob/7ee52003/numpy/lib/function_base.py#L4040-L4065    # noqa: E501
    def impl(y, x=None, dx=1.0):
        yarr = np.asarray(y)
        d = _get_d(x, dx)
        y_ave = (yarr[..., slice(1, None)] + yarr[..., slice(None, -1)]) / 2.0
        ret = np.sum(d * y_ave, -1)
        processed = _select_element(ret)
        return processed

    return impl


@register_jitable
def _np_vander(x, N, increasing, out):
    """
    Generate an N-column Vandermonde matrix from a supplied 1-dimensional
    array, x. Store results in an output matrix, out, which is assumed to
    be of the required dtype.

    Values are accumulated using np.multiply to match the floating point
    precision behaviour of numpy.vander.
    """
    m, n = out.shape
    assert m == len(x)
    assert n == N

    if increasing:
        for i in range(N):
            if i == 0:
                out[:, i] = 1
            else:
                out[:, i] = np.multiply(x, out[:, (i - 1)])
    else:
        for i in range(N - 1, -1, -1):
            if i == N - 1:
                out[:, i] = 1
            else:
                out[:, i] = np.multiply(x, out[:, (i + 1)])


@register_jitable
def _check_vander_params(x, N):
    if x.ndim > 1:
        raise ValueError('x must be a one-dimensional array or sequence.')
    if N < 0:
        raise ValueError('Negative dimensions are not allowed')


@overload(np.vander)
def np_vander(x, N=None, increasing=False):
    if N not in (None, types.none):
        if not isinstance(N, types.Integer):
            raise TypingError('Second argument N must be None or an integer')

    def np_vander_impl(x, N=None, increasing=False):
        if N is None:
            N = len(x)

        _check_vander_params(x, N)

        # allocate output matrix using dtype determined in closure
        out = np.empty((len(x), int(N)), dtype=dtype)

        _np_vander(x, N, increasing, out)
        return out

    def np_vander_seq_impl(x, N=None, increasing=False):
        if N is None:
            N = len(x)

        x_arr = np.array(x)
        _check_vander_params(x_arr, N)

        # allocate output matrix using dtype inferred when x_arr was created
        out = np.empty((len(x), int(N)), dtype=x_arr.dtype)

        _np_vander(x_arr, N, increasing, out)
        return out

    if isinstance(x, types.Array):
        x_dt = as_dtype(x.dtype)
        # replicate numpy behaviour w.r.t.type promotion
        dtype = np.promote_types(x_dt, int)
        return np_vander_impl
    elif isinstance(x, (types.Tuple, types.Sequence)):
        return np_vander_seq_impl


@overload(np.roll)
def np_roll(a, shift):
    if not isinstance(shift, (types.Integer, types.Boolean)):
        raise TypingError('shift must be an integer')

    def np_roll_impl(a, shift):
        arr = np.asarray(a)
        out = np.empty(arr.shape, dtype=arr.dtype)
        # empty_like might result in different contiguity vs NumPy

        arr_flat = arr.flat
        for i in range(arr.size):
            idx = (i + shift) % arr.size
            out.flat[idx] = arr_flat[i]

        return out

    if isinstance(a, (types.Number, types.Boolean)):
        return lambda a, shift: np.asarray(a)
    else:
        return np_roll_impl


#----------------------------------------------------------------------------
# Mathematical functions

LIKELY_IN_CACHE_SIZE = 8


@register_jitable
def binary_search_with_guess(key, arr, length, guess):
    # NOTE: Do not refactor... see note in np_interp function impl below
    # this is a facsimile of binary_search_with_guess prior to 1.15:
    # https://github.com/numpy/numpy/blob/maintenance/1.15.x/numpy/core/src/multiarray/compiled_base.c    # noqa: E501
    # Permanent reference:
    # https://github.com/numpy/numpy/blob/3430d78c01a3b9a19adad75f1acb5ae18286da73/numpy/core/src/multiarray/compiled_base.c#L447    # noqa: E501
    imin = 0
    imax = length

    # Handle keys outside of the arr range first
    if key > arr[length - 1]:
        return length
    elif key < arr[0]:
        return -1

    # If len <= 4 use linear search.
    # From above we know key >= arr[0] when we start.
    if length <= 4:
        i = 1
        while i < length and key >= arr[i]:
            i += 1
        return i - 1

    if guess > length - 3:
        guess = length - 3

    if guess < 1:
        guess = 1

    # check most likely values: guess - 1, guess, guess + 1
    if key < arr[guess]:
        if key < arr[guess - 1]:
            imax = guess - 1

            # last attempt to restrict search to items in cache
            if guess > LIKELY_IN_CACHE_SIZE and \
                    key >= arr[guess - LIKELY_IN_CACHE_SIZE]:
                imin = guess - LIKELY_IN_CACHE_SIZE
        else:
            # key >= arr[guess - 1]
            return guess - 1
    else:
        # key >= arr[guess]
        if key < arr[guess + 1]:
            return guess
        else:
            # key >= arr[guess + 1]
            if key < arr[guess + 2]:
                return guess + 1
            else:
                # key >= arr[guess + 2]
                imin = guess + 2
                # last attempt to restrict search to items in cache
                if (guess < (length - LIKELY_IN_CACHE_SIZE - 1)) and \
                        (key < arr[guess + LIKELY_IN_CACHE_SIZE]):
                    imax = guess + LIKELY_IN_CACHE_SIZE

    # finally, find index by bisection
    while imin < imax:
        imid = imin + ((imax - imin) >> 1)
        if key >= arr[imid]:
            imin = imid + 1
        else:
            imax = imid

    return imin - 1


@register_jitable
def np_interp_impl_complex_inner(x, xp, fp, dtype):
    # NOTE: Do not refactor... see note in np_interp function impl below
    # this is a facsimile of arr_interp_complex post 1.16 with added
    # branching to support np1.17 style NaN handling.
    # https://github.com/numpy/numpy/blob/maintenance/1.16.x/numpy/core/src/multiarray/compiled_base.c    # noqa: E501
    # Permanent reference:
    # https://github.com/numpy/numpy/blob/971e2e89d08deeae0139d3011d15646fdac13c92/numpy/core/src/multiarray/compiled_base.c#L628    # noqa: E501
    dz = np.asarray(x)
    dx = np.asarray(xp)
    dy = np.asarray(fp)

    if len(dx) == 0:
        raise ValueError('array of sample points is empty')

    if len(dx) != len(dy):
        raise ValueError('fp and xp are not of the same size.')

    if dx.size == 1:
        return np.full(dz.shape, fill_value=dy[0], dtype=dtype)

    dres = np.empty(dz.shape, dtype=dtype)

    lenx = dz.size
    lenxp = len(dx)
    lval = dy[0]
    rval = dy[lenxp - 1]

    if lenxp == 1:
        xp_val = dx[0]
        fp_val = dy[0]

        for i in range(lenx):
            x_val = dz.flat[i]
            if x_val < xp_val:
                dres.flat[i] = lval
            elif x_val > xp_val:
                dres.flat[i] = rval
            else:
                dres.flat[i] = fp_val

    else:
        j = 0

        # only pre-calculate slopes if there are relatively few of them.
        if lenxp <= lenx:
            slopes = np.empty((lenxp - 1), dtype=dtype)
        else:
            slopes = np.empty(0, dtype=dtype)

        if slopes.size:
            for i in range(lenxp - 1):
                inv_dx = 1 / (dx[i + 1] - dx[i])
                real = (dy[i + 1].real - dy[i].real) * inv_dx
                imag = (dy[i + 1].imag - dy[i].imag) * inv_dx
                slopes[i] = real + 1j * imag

        for i in range(lenx):
            x_val = dz.flat[i]

            if np.isnan(x_val):
                real = x_val
                imag = 0.0
                dres.flat[i] = real + 1j * imag
                continue

            j = binary_search_with_guess(x_val, dx, lenxp, j)

            if j == -1:
                dres.flat[i] = lval
            elif j == lenxp:
                dres.flat[i] = rval
            elif j == lenxp - 1:
                dres.flat[i] = dy[j]
            elif dx[j] == x_val:
                # Avoid potential non-finite interpolation
                dres.flat[i] = dy[j]
            else:
                if slopes.size:
                    slope = slopes[j]
                else:
                    inv_dx = 1 / (dx[j + 1] - dx[j])
                    real = (dy[j + 1].real - dy[j].real) * inv_dx
                    imag = (dy[j + 1].imag - dy[j].imag) * inv_dx
                    slope = real + 1j * imag

                # NumPy 1.17 handles NaN correctly - this is a copy of
                # innermost part of arr_interp_complex post 1.17:
                # https://github.com/numpy/numpy/blob/maintenance/1.17.x/numpy/core/src/multiarray/compiled_base.c    # noqa: E501
                # Permanent reference:
                # https://github.com/numpy/numpy/blob/91fbe4dde246559fa5b085ebf4bc268e2b89eea8/numpy/core/src/multiarray/compiled_base.c#L798-L812    # noqa: E501

                # If we get NaN in one direction, try the other
                real = slope.real * (x_val - dx[j]) + dy[j].real
                if np.isnan(real):
                    real = slope.real * (x_val - dx[j + 1]) + dy[j + 1].real
                    if np.isnan(real) and dy[j].real == dy[j + 1].real:
                        real = dy[j].real

                imag = slope.imag * (x_val - dx[j]) + dy[j].imag
                if np.isnan(imag):
                    imag = slope.imag * (x_val - dx[j + 1]) + dy[j + 1].imag
                    if np.isnan(imag) and dy[j].imag == dy[j + 1].imag:
                        imag = dy[j].imag

                dres.flat[i] = real + 1j * imag

    return dres


@register_jitable
def np_interp_impl_inner(x, xp, fp, dtype):
    # NOTE: Do not refactor... see note in np_interp function impl below
    # this is a facsimile of arr_interp post 1.16:
    # https://github.com/numpy/numpy/blob/maintenance/1.16.x/numpy/core/src/multiarray/compiled_base.c    # noqa: E501
    # Permanent reference:
    # https://github.com/numpy/numpy/blob/971e2e89d08deeae0139d3011d15646fdac13c92/numpy/core/src/multiarray/compiled_base.c#L473     # noqa: E501
    dz = np.asarray(x, dtype=np.float64)
    dx = np.asarray(xp, dtype=np.float64)
    dy = np.asarray(fp, dtype=np.float64)

    if len(dx) == 0:
        raise ValueError('array of sample points is empty')

    if len(dx) != len(dy):
        raise ValueError('fp and xp are not of the same size.')

    if dx.size == 1:
        return np.full(dz.shape, fill_value=dy[0], dtype=dtype)

    dres = np.empty(dz.shape, dtype=dtype)

    lenx = dz.size
    lenxp = len(dx)
    lval = dy[0]
    rval = dy[lenxp - 1]

    if lenxp == 1:
        xp_val = dx[0]
        fp_val = dy[0]

        for i in range(lenx):
            x_val = dz.flat[i]
            if x_val < xp_val:
                dres.flat[i] = lval
            elif x_val > xp_val:
                dres.flat[i] = rval
            else:
                dres.flat[i] = fp_val

    else:
        j = 0

        # only pre-calculate slopes if there are relatively few of them.
        if lenxp <= lenx:
            slopes = (dy[1:] - dy[:-1]) / (dx[1:] - dx[:-1])
        else:
            slopes = np.empty(0, dtype=dtype)

        for i in range(lenx):
            x_val = dz.flat[i]

            if np.isnan(x_val):
                dres.flat[i] = x_val
                continue

            j = binary_search_with_guess(x_val, dx, lenxp, j)

            if j == -1:
                dres.flat[i] = lval
            elif j == lenxp:
                dres.flat[i] = rval
            elif j == lenxp - 1:
                dres.flat[i] = dy[j]
            elif dx[j] == x_val:
                # Avoid potential non-finite interpolation
                dres.flat[i] = dy[j]
            else:
                if slopes.size:
                    slope = slopes[j]
                else:
                    slope = (dy[j + 1] - dy[j]) / (dx[j + 1] - dx[j])

                dres.flat[i] = slope * (x_val - dx[j]) + dy[j]

                # NOTE: this is in np1.17
                # https://github.com/numpy/numpy/blob/maintenance/1.17.x/numpy/core/src/multiarray/compiled_base.c    # noqa: E501
                # Permanent reference:
                # https://github.com/numpy/numpy/blob/91fbe4dde246559fa5b085ebf4bc268e2b89eea8/numpy/core/src/multiarray/compiled_base.c#L610-L616    # noqa: E501
                #
                # If we get nan in one direction, try the other
                if np.isnan(dres.flat[i]):
                    dres.flat[i] = slope * (x_val - dx[j + 1]) + dy[j + 1]    # noqa: E501
                    if np.isnan(dres.flat[i]) and dy[j] == dy[j + 1]:
                        dres.flat[i] = dy[j]

    return dres


@overload(np.interp)
def np_interp(x, xp, fp):
    # Replicating basic interp is relatively simple, but matching the behaviour
    # of NumPy for edge cases is really quite hard. After a couple of attempts
    # to avoid translation of the C source it was deemed necessary.

    if hasattr(xp, 'ndim') and xp.ndim > 1:
        raise TypingError('xp must be 1D')
    if hasattr(fp, 'ndim') and fp.ndim > 1:
        raise TypingError('fp must be 1D')

    complex_dtype_msg = (
        "Cannot cast array data from complex dtype to float64 dtype"
    )

    xp_dt = determine_dtype(xp)
    if np.issubdtype(xp_dt, np.complexfloating):
        raise TypingError(complex_dtype_msg)

    fp_dt = determine_dtype(fp)
    dtype = np.result_type(fp_dt, np.float64)

    if np.issubdtype(dtype, np.complexfloating):
        inner = np_interp_impl_complex_inner
    else:
        inner = np_interp_impl_inner

    def np_interp_impl(x, xp, fp):
        return inner(x, xp, fp, dtype)

    def np_interp_scalar_impl(x, xp, fp):
        return inner(x, xp, fp, dtype).flat[0]

    if isinstance(x, types.Number):
        if isinstance(x, types.Complex):
            raise TypingError(complex_dtype_msg)
        return np_interp_scalar_impl

    return np_interp_impl


#----------------------------------------------------------------------------
# Statistics

@register_jitable
def row_wise_average(a):
    assert a.ndim == 2

    m, n = a.shape
    out = np.empty((m, 1), dtype=a.dtype)

    for i in range(m):
        out[i, 0] = np.sum(a[i, :]) / n

    return out


@register_jitable
def np_cov_impl_inner(X, bias, ddof):

    # determine degrees of freedom
    if ddof is None:
        if bias:
            ddof = 0
        else:
            ddof = 1

    # determine the normalization factor
    fact = X.shape[1] - ddof

    # numpy warns if less than 0 and floors at 0
    fact = max(fact, 0.0)

    # de-mean
    X -= row_wise_average(X)

    # calculate result - requires blas
    c = np.dot(X, np.conj(X.T))
    c *= np.true_divide(1, fact)
    return c


def _prepare_cov_input_inner():
    pass


@overload(_prepare_cov_input_inner)
def _prepare_cov_input_impl(m, y, rowvar, dtype):
    if y in (None, types.none):
        def _prepare_cov_input_inner(m, y, rowvar, dtype):
            m_arr = np.atleast_2d(_asarray(m))

            if not rowvar:
                m_arr = m_arr.T

            return m_arr
    else:
        def _prepare_cov_input_inner(m, y, rowvar, dtype):
            m_arr = np.atleast_2d(_asarray(m))
            y_arr = np.atleast_2d(_asarray(y))

            # transpose if asked to and not a (1, n) vector - this looks
            # wrong as you might end up transposing one and not the other,
            # but it's what numpy does
            if not rowvar:
                if m_arr.shape[0] != 1:
                    m_arr = m_arr.T
                if y_arr.shape[0] != 1:
                    y_arr = y_arr.T

            m_rows, m_cols = m_arr.shape
            y_rows, y_cols = y_arr.shape

            if m_cols != y_cols:
                raise ValueError("m and y have incompatible dimensions")

            # allocate and fill output array
            out = np.empty((m_rows + y_rows, m_cols), dtype=dtype)
            out[:m_rows, :] = m_arr
            out[-y_rows:, :] = y_arr

            return out

    return _prepare_cov_input_inner


@register_jitable
def _handle_m_dim_change(m):
    if m.ndim == 2 and m.shape[0] == 1:
        msg = ("2D array containing a single row is unsupported due to "
               "ambiguity in type inference. To use numpy.cov in this case "
               "simply pass the row as a 1D array, i.e. m[0].")
        raise RuntimeError(msg)


_handle_m_dim_nop = register_jitable(lambda x: x)


def determine_dtype(array_like):
    array_like_dt = np.float64
    if isinstance(array_like, types.Array):
        array_like_dt = as_dtype(array_like.dtype)
    elif isinstance(array_like, (types.Number, types.Boolean)):
        array_like_dt = as_dtype(array_like)
    elif isinstance(array_like, (types.UniTuple, types.Tuple)):
        coltypes = set()
        for val in array_like:
            if hasattr(val, 'count'):
                [coltypes.add(v) for v in val]
            else:
                coltypes.add(val)
        if len(coltypes) > 1:
            array_like_dt = np.promote_types(*[as_dtype(ty) for ty in coltypes])
        elif len(coltypes) == 1:
            array_like_dt = as_dtype(coltypes.pop())

    return array_like_dt


def check_dimensions(array_like, name):
    if isinstance(array_like, types.Array):
        if array_like.ndim > 2:
            raise TypeError("{0} has more than 2 dimensions".format(name))
    elif isinstance(array_like, types.Sequence):
        if isinstance(array_like.key[0], types.Sequence):
            if isinstance(array_like.key[0].key[0], types.Sequence):
                raise TypeError("{0} has more than 2 dimensions".format(name))


@register_jitable
def _handle_ddof(ddof):
    if not np.isfinite(ddof):
        raise ValueError('Cannot convert non-finite ddof to integer')
    if ddof - int(ddof) != 0:
        raise ValueError('ddof must be integral value')


_handle_ddof_nop = register_jitable(lambda x: x)


@register_jitable
def _prepare_cov_input(m, y, rowvar, dtype, ddof, _DDOF_HANDLER,
                       _M_DIM_HANDLER):
    _M_DIM_HANDLER(m)
    _DDOF_HANDLER(ddof)
    return _prepare_cov_input_inner(m, y, rowvar, dtype)


def scalar_result_expected(mandatory_input, optional_input):
    opt_is_none = optional_input in (None, types.none)

    if isinstance(mandatory_input, types.Array) and mandatory_input.ndim == 1:
        return opt_is_none

    if isinstance(mandatory_input, types.BaseTuple):
        if all(isinstance(x, (types.Number, types.Boolean))
               for x in mandatory_input.types):
            return opt_is_none
        else:
            if (len(mandatory_input.types) == 1 and
                    isinstance(mandatory_input.types[0], types.BaseTuple)):
                return opt_is_none

    if isinstance(mandatory_input, (types.Number, types.Boolean)):
        return opt_is_none

    if isinstance(mandatory_input, types.Sequence):
        if (not isinstance(mandatory_input.key[0], types.Sequence) and
                opt_is_none):
            return True

    return False


@register_jitable
def _clip_corr(x):
    return np.where(np.fabs(x) > 1, np.sign(x), x)


@register_jitable
def _clip_complex(x):
    real = _clip_corr(x.real)
    imag = _clip_corr(x.imag)
    return real + 1j * imag


@overload(np.cov)
def np_cov(m, y=None, rowvar=True, bias=False, ddof=None):

    # reject problem if m and / or y are more than 2D
    check_dimensions(m, 'm')
    check_dimensions(y, 'y')

    # reject problem if ddof invalid (either upfront if type is
    # obviously invalid, or later if value found to be non-integral)
    if ddof in (None, types.none):
        _DDOF_HANDLER = _handle_ddof_nop
    else:
        if isinstance(ddof, (types.Integer, types.Boolean)):
            _DDOF_HANDLER = _handle_ddof_nop
        elif isinstance(ddof, types.Float):
            _DDOF_HANDLER = _handle_ddof
        else:
            raise TypingError('ddof must be a real numerical scalar type')

    # special case for 2D array input with 1 row of data - select
    # handler function which we'll call later when we have access
    # to the shape of the input array
    _M_DIM_HANDLER = _handle_m_dim_nop
    if isinstance(m, types.Array):
        _M_DIM_HANDLER = _handle_m_dim_change

    # infer result dtype
    m_dt = determine_dtype(m)
    y_dt = determine_dtype(y)
    dtype = np.result_type(m_dt, y_dt, np.float64)

    def np_cov_impl(m, y=None, rowvar=True, bias=False, ddof=None):
        X = _prepare_cov_input(m, y, rowvar, dtype, ddof, _DDOF_HANDLER,
                               _M_DIM_HANDLER).astype(dtype)

        if np.any(np.array(X.shape) == 0):
            return np.full((X.shape[0], X.shape[0]), fill_value=np.nan,
                           dtype=dtype)
        else:
            return np_cov_impl_inner(X, bias, ddof)

    def np_cov_impl_single_variable(m, y=None, rowvar=True, bias=False,
                                    ddof=None):
        X = _prepare_cov_input(m, y, rowvar, ddof, dtype, _DDOF_HANDLER,
                               _M_DIM_HANDLER).astype(dtype)

        if np.any(np.array(X.shape) == 0):
            variance = np.nan
        else:
            variance = np_cov_impl_inner(X, bias, ddof).flat[0]

        return np.array(variance)

    if scalar_result_expected(m, y):
        return np_cov_impl_single_variable
    else:
        return np_cov_impl


@overload(np.corrcoef)
def np_corrcoef(x, y=None, rowvar=True):

    x_dt = determine_dtype(x)
    y_dt = determine_dtype(y)
    dtype = np.result_type(x_dt, y_dt, np.float64)

    if dtype == np.complex_:
        clip_fn = _clip_complex
    else:
        clip_fn = _clip_corr

    def np_corrcoef_impl(x, y=None, rowvar=True):
        c = np.cov(x, y, rowvar)
        d = np.diag(c)
        stddev = np.sqrt(d.real)

        for i in range(c.shape[0]):
            c[i, :] /= stddev
            c[:, i] /= stddev

        return clip_fn(c)

    def np_corrcoef_impl_single_variable(x, y=None, rowvar=True):
        c = np.cov(x, y, rowvar)
        return c / c

    if scalar_result_expected(x, y):
        return np_corrcoef_impl_single_variable
    else:
        return np_corrcoef_impl


#----------------------------------------------------------------------------
# Element-wise computations


@overload(np.argwhere)
def np_argwhere(a):
    # needs to be much more array-like for the array impl to work, Numba bug
    # in one of the underlying function calls?

    use_scalar = isinstance(a, (types.Number, types.Boolean))
    if type_can_asarray(a) and not use_scalar:
        def impl(a):
            arr = np.asarray(a)
            if arr.shape == ():
                return np.zeros((0, 1), dtype=types.intp)
            return np.transpose(np.vstack(np.nonzero(arr)))
    else:
        falseish = (0, 0)
        trueish = (1, 0)

        def impl(a):
            if a is not None and bool(a):
                return np.zeros(trueish, dtype=types.intp)
            else:
                return np.zeros(falseish, dtype=types.intp)

    return impl


@overload(np.flatnonzero)
def np_flatnonzero(a):

    if type_can_asarray(a):
        def impl(a):
            arr = np.asarray(a)
            return np.nonzero(np.ravel(arr))[0]
    else:
        def impl(a):
            if a is not None and bool(a):
                data = [0]
            else:
                data = [x for x in range(0)]
            return np.array(data, dtype=types.intp)

    return impl


@register_jitable
def _fill_diagonal_params(a, wrap):
    if a.ndim == 2:
        m = a.shape[0]
        n = a.shape[1]
        step = 1 + n
        if wrap:
            end = n * m
        else:
            end = n * min(m, n)
    else:
        shape = np.array(a.shape)

        if not np.all(np.diff(shape) == 0):
            raise ValueError("All dimensions of input must be of equal length")

        step = 1 + (np.cumprod(shape[:-1])).sum()
        end = shape.prod()

    return end, step


@register_jitable
def _fill_diagonal_scalar(a, val, wrap):
    end, step = _fill_diagonal_params(a, wrap)

    for i in range(0, end, step):
        a.flat[i] = val


@register_jitable
def _fill_diagonal(a, val, wrap):
    end, step = _fill_diagonal_params(a, wrap)
    ctr = 0
    v_len = len(val)

    for i in range(0, end, step):
        a.flat[i] = val[ctr]
        ctr += 1
        ctr = ctr % v_len


@register_jitable
def _check_val_int(a, val):
    iinfo = np.iinfo(a.dtype)
    v_min = iinfo.min
    v_max = iinfo.max

    # check finite values are within bounds
    if np.any(~np.isfinite(val)) or np.any(val < v_min) or np.any(val > v_max):
        raise ValueError('Unable to safely conform val to a.dtype')


@register_jitable
def _check_val_float(a, val):
    finfo = np.finfo(a.dtype)
    v_min = finfo.min
    v_max = finfo.max

    # check finite values are within bounds
    finite_vals = val[np.isfinite(val)]
    if np.any(finite_vals < v_min) or np.any(finite_vals > v_max):
        raise ValueError('Unable to safely conform val to a.dtype')


# no check performed, needed for pathway where no check is required
_check_nop = register_jitable(lambda x, y: x)


def _asarray(x):
    pass


@overload(_asarray)
def _asarray_impl(x):
    if isinstance(x, types.Array):
        return lambda x: x
    elif isinstance(x, (types.Sequence, types.Tuple)):
        return lambda x: np.array(x)
    elif isinstance(x, (types.Number, types.Boolean)):
        ty = as_dtype(x)
        return lambda x: np.array([x], dtype=ty)


@overload(np.fill_diagonal)
def np_fill_diagonal(a, val, wrap=False):

    if a.ndim > 1:
        # the following can be simplified after #3088; until then, employ
        # a basic mechanism for catching cases where val is of a type/value
        # which cannot safely be cast to a.dtype
        if isinstance(a.dtype, types.Integer):
            checker = _check_val_int
        elif isinstance(a.dtype, types.Float):
            checker = _check_val_float
        else:
            checker = _check_nop

        def scalar_impl(a, val, wrap=False):
            tmpval = _asarray(val).flatten()
            checker(a, tmpval)
            _fill_diagonal_scalar(a, val, wrap)

        def non_scalar_impl(a, val, wrap=False):
            tmpval = _asarray(val).flatten()
            checker(a, tmpval)
            _fill_diagonal(a, tmpval, wrap)

        if isinstance(val, (types.Float, types.Integer, types.Boolean)):
            return scalar_impl
        elif isinstance(val, (types.Tuple, types.Sequence, types.Array)):
            return non_scalar_impl
    else:
        msg = "The first argument must be at least 2-D (found %s-D)" % a.ndim
        raise TypingError(msg)


def _np_round_intrinsic(tp):
    # np.round() always rounds half to even
    return "llvm.rint.f%d" % (tp.bitwidth,)


@intrinsic
def _np_round_float(typingctx, val):
    sig = val(val)

    def codegen(context, builder, sig, args):
        [val] = args
        tp = sig.args[0]
        llty = context.get_value_type(tp)
        module = builder.module
        fnty = llvmlite.ir.FunctionType(llty, [llty])
        fn = cgutils.get_or_insert_function(module, fnty,
                                            _np_round_intrinsic(tp))
        res = builder.call(fn, (val,))
        return impl_ret_untracked(context, builder, sig.return_type, res)

    return sig, codegen


@register_jitable
def round_ndigits(x, ndigits):
    if math.isinf(x) or math.isnan(x):
        return x

    # NOTE: this is CPython's algorithm, but perhaps this is overkill
    # when emulating Numpy's behaviour.
    if ndigits >= 0:
        if ndigits > 22:
            # pow1 and pow2 are each safe from overflow, but
            # pow1*pow2 ~= pow(10.0, ndigits) might overflow.
            pow1 = 10.0 ** (ndigits - 22)
            pow2 = 1e22
        else:
            pow1 = 10.0 ** ndigits
            pow2 = 1.0
        y = (x * pow1) * pow2
        if math.isinf(y):
            return x
        return (_np_round_float(y) / pow2) / pow1

    else:
        pow1 = 10.0 ** (-ndigits)
        y = x / pow1
        return _np_round_float(y) * pow1


@overload(np.around)
@overload(np.round)
@overload(np.round_)
def impl_np_round(a, decimals=0, out=None):
    if not type_can_asarray(a):
        raise TypingError('The argument "a" must be array-like')

    if not (isinstance(out, types.Array) or is_nonelike(out)):
        msg = 'The argument "out" must be an array if it is provided'
        raise TypingError(msg)

    if isinstance(a, (types.Float, types.Integer, types.Complex)):
        if is_nonelike(out):
            if isinstance(a, types.Float):
                def impl(a, decimals=0, out=None):
                    if decimals == 0:
                        return _np_round_float(a)
                    else:
                        return round_ndigits(a, decimals)
                return impl
            elif isinstance(a, types.Integer):
                def impl(a, decimals=0, out=None):
                    if decimals == 0:
                        return a
                    else:
                        return int(round_ndigits(a, decimals))
                return impl
            elif isinstance(a, types.Complex):
                def impl(a, decimals=0, out=None):
                    if decimals == 0:
                        real = _np_round_float(a.real)
                        imag = _np_round_float(a.imag)
                    else:
                        real = round_ndigits(a.real, decimals)
                        imag = round_ndigits(a.imag, decimals)
                    return complex(real, imag)
                return impl
        else:
            def impl(a, decimals=0, out=None):
                out[0] = np.round(a, decimals)
                return out
            return impl
    elif isinstance(a, types.Array):
        if is_nonelike(out):
            def impl(a, decimals=0, out=None):
                out = np.empty_like(a)
                return np.round(a, decimals, out)
            return impl
        else:
            def impl(a, decimals=0, out=None):
                if a.shape != out.shape:
                    raise ValueError("invalid output shape")
                for index, val in np.ndenumerate(a):
                    out[index] = np.round(val, decimals)
                return out
            return impl


@overload(np.sinc)
def impl_np_sinc(x):
    if isinstance(x, types.Number):
        def impl(x):
            if x == 0.e0: # to match np impl
                x = 1e-20
            x *= np.pi # np sinc is the normalised variant
            return np.sin(x) / x
        return impl
    elif isinstance(x, types.Array):
        def impl(x):
            out = np.zeros_like(x)
            for index, val in np.ndenumerate(x):
                out[index] = np.sinc(val)
            return out
        return impl
    else:
        raise NumbaTypeError('Argument "x" must be a Number or array-like.')


@overload(np.angle)
def ov_np_angle(z, deg=False):
    deg_mult = float(180 / np.pi)

    # non-complex scalar values are accepted as well
    if isinstance(z, types.Number):
        def impl(z, deg=False):
            if deg:
                return np.arctan2(z.imag, z.real) * deg_mult
            else:
                return np.arctan2(z.imag, z.real)
        return impl
    elif isinstance(z, types.Array):
        dtype = z.dtype

        if isinstance(dtype, types.Complex):
            ret_dtype = dtype.underlying_float
        elif isinstance(dtype, types.Float):
            ret_dtype = dtype
        else:
            return

        def impl(z, deg=False):
            out = np.zeros_like(z, dtype=ret_dtype)
            for index, val in np.ndenumerate(z):
                out[index] = np.angle(val, deg)
            return out
        return impl
    else:
        raise NumbaTypeError('Argument "z" must be a complex '
                             f'or Array[complex]. Got {z}')


@lower_builtin(np.nonzero, types.Array)
@lower_builtin("array.nonzero", types.Array)
def array_nonzero(context, builder, sig, args):
    aryty = sig.args[0]
    # Return type is a N-tuple of 1D C-contiguous arrays
    retty = sig.return_type
    outaryty = retty.dtype
    nouts = retty.count

    ary = make_array(aryty)(context, builder, args[0])
    shape = cgutils.unpack_tuple(builder, ary.shape)
    strides = cgutils.unpack_tuple(builder, ary.strides)
    data = ary.data
    layout = aryty.layout

    # First count the number of non-zero elements
    zero = context.get_constant(types.intp, 0)
    one = context.get_constant(types.intp, 1)
    count = cgutils.alloca_once_value(builder, zero)
    with cgutils.loop_nest(builder, shape, zero.type) as indices:
        ptr = cgutils.get_item_pointer2(context, builder, data, shape, strides,
                                        layout, indices)
        val = load_item(context, builder, aryty, ptr)
        nz = context.is_true(builder, aryty.dtype, val)
        with builder.if_then(nz):
            builder.store(builder.add(builder.load(count), one), count)

    # Then allocate output arrays of the right size
    out_shape = (builder.load(count),)
    outs = [_empty_nd_impl(context, builder, outaryty, out_shape)._getvalue()
            for i in range(nouts)]
    outarys = [make_array(outaryty)(context, builder, out) for out in outs]
    out_datas = [out.data for out in outarys]

    # And fill them up
    index = cgutils.alloca_once_value(builder, zero)
    with cgutils.loop_nest(builder, shape, zero.type) as indices:
        ptr = cgutils.get_item_pointer2(context, builder, data, shape, strides,
                                        layout, indices)
        val = load_item(context, builder, aryty, ptr)
        nz = context.is_true(builder, aryty.dtype, val)
        with builder.if_then(nz):
            # Store element indices in output arrays
            if not indices:
                # For a 0-d array, store 0 in the unique output array
                indices = (zero,)
            cur = builder.load(index)
            for i in range(nouts):
                ptr = cgutils.get_item_pointer2(context, builder, out_datas[i],
                                                out_shape, (),
                                                'C', [cur])
                store_item(context, builder, outaryty, indices[i], ptr)
            builder.store(builder.add(cur, one), index)

    tup = context.make_tuple(builder, sig.return_type, outs)
    return impl_ret_new_ref(context, builder, sig.return_type, tup)


def _where_zero_size_array_impl(dtype):
    def impl(condition, x, y):
        x_ = np.asarray(x).astype(dtype)
        y_ = np.asarray(y).astype(dtype)
        return x_ if condition else y_
    return impl


@register_jitable
def _where_generic_inner_impl(cond, x, y, res):
    for idx, c in np.ndenumerate(cond):
        res[idx] = x[idx] if c else y[idx]
    return res


@register_jitable
def _where_fast_inner_impl(cond, x, y, res):
    cf = cond.flat
    xf = x.flat
    yf = y.flat
    rf = res.flat
    for i in range(cond.size):
        rf[i] = xf[i] if cf[i] else yf[i]
    return res


def _where_generic_impl(dtype, layout):
    use_faster_impl = layout in [{'C'}, {'F'}]

    def impl(condition, x, y):
        cond1, x1, y1 = np.asarray(condition), np.asarray(x), np.asarray(y)
        shape = np.broadcast_shapes(cond1.shape, x1.shape, y1.shape)
        cond_ = np.broadcast_to(cond1, shape)
        x_ = np.broadcast_to(x1, shape)
        y_ = np.broadcast_to(y1, shape)

        if layout == 'F':
            res = np.empty(shape[::-1], dtype=dtype).T
        else:
            res = np.empty(shape, dtype=dtype)

        if use_faster_impl:
            return _where_fast_inner_impl(cond_, x_, y_, res)
        else:
            return _where_generic_inner_impl(cond_, x_, y_, res)

    return impl


@overload(np.where)
def ov_np_where(condition):
    if not type_can_asarray(condition):
        msg = 'The argument "condition" must be array-like'
        raise NumbaTypeError(msg)

    def where_cond_none_none(condition):
        return np.asarray(condition).nonzero()
    return where_cond_none_none


@overload(np.where)
def ov_np_where_x_y(condition, x, y):
    if not type_can_asarray(condition):
        msg = 'The argument "condition" must be array-like'
        raise NumbaTypeError(msg)

    # corner case: None is a valid value for np.where:
    # >>> np.where([0, 1], None, 2)
    # array([None, 2])
    #
    # >>> np.where([0, 1], 2, None)
    # array([2, None])
    #
    # >>> np.where([0, 1], None, None)
    # array([None, None])
    if is_nonelike(x) or is_nonelike(y):
        # skip it for now as np.asarray(None) is not supported
        raise NumbaTypeError('Argument "x" or "y" cannot be None')

    for arg, name in zip((x, y), ('x', 'y')):
        if not type_can_asarray(arg):
            msg = 'The argument "{}" must be array-like if provided'
            raise NumbaTypeError(msg.format(name))

    cond_arr = isinstance(condition, types.Array)
    x_arr = isinstance(x, types.Array)
    y_arr = isinstance(y, types.Array)

    if cond_arr:
        x_dt = determine_dtype(x)
        y_dt = determine_dtype(y)
        dtype = np.promote_types(x_dt, y_dt)

        # corner case - 0 dim values
        def check_0_dim(arg):
            return isinstance(arg, types.Number) or (
                isinstance(arg, types.Array) and arg.ndim == 0)
        special_0_case = all([check_0_dim(a) for a in (condition, x, y)])
        if special_0_case:
            return _where_zero_size_array_impl(dtype)

        layout = condition.layout
        if x_arr and y_arr:
            if x.layout == y.layout == condition.layout:
                layout = x.layout
            else:
                layout = 'A'
        return _where_generic_impl(dtype, layout)
    else:
        def impl(condition, x, y):
            return np.where(np.asarray(condition), np.asarray(x), np.asarray(y))
        return impl


@overload(np.real)
def np_real(val):
    def np_real_impl(val):
        return val.real

    return np_real_impl


@overload(np.imag)
def np_imag(val):
    def np_imag_impl(val):
        return val.imag

    return np_imag_impl


#----------------------------------------------------------------------------
# Misc functions

@overload(operator.contains)
def np_contains(arr, key):
    if not isinstance(arr, types.Array):
        return

    def np_contains_impl(arr, key):
        for x in np.nditer(arr):
            if x == key:
                return True
        return False

    return np_contains_impl


@overload(np.count_nonzero)
def np_count_nonzero(a, axis=None):
    if not type_can_asarray(a):
        raise TypingError("The argument to np.count_nonzero must be array-like")

    if is_nonelike(axis):
        def impl(a, axis=None):
            arr2 = np.ravel(a)
            return np.sum(arr2 != 0)
        return impl
    else:
        def impl(a, axis=None):
            arr2 = a.astype(np.bool_)
            return np.sum(arr2, axis=axis)
        return impl


np_delete_handler_isslice = register_jitable(lambda x : x)
np_delete_handler_isarray = register_jitable(lambda x : np.asarray(x))


@overload(np.delete)
def np_delete(arr, obj):
    # Implementation based on numpy
    # https://github.com/numpy/numpy/blob/af66e487a57bfd4850f4306e3b85d1dac3c70412/numpy/lib/function_base.py#L4065-L4267    # noqa: E501

    if not isinstance(arr, (types.Array, types.Sequence)):
        raise TypingError("arr must be either an Array or a Sequence")

    if isinstance(obj, (types.Array, types.Sequence, types.SliceType)):
        if isinstance(obj, (types.SliceType)):
            handler = np_delete_handler_isslice
        else:
            if not isinstance(obj.dtype, types.Integer):
                raise TypingError('obj should be of Integer dtype')
            handler = np_delete_handler_isarray

        def np_delete_impl(arr, obj):
            arr = np.ravel(np.asarray(arr))
            N = arr.size

            keep = np.ones(N, dtype=np.bool_)
            obj = handler(obj)
            keep[obj] = False
            return arr[keep]
        return np_delete_impl

    else: # scalar value
        if not isinstance(obj, types.Integer):
            raise TypingError('obj should be of Integer dtype')

        def np_delete_scalar_impl(arr, obj):
            arr = np.ravel(np.asarray(arr))
            N = arr.size
            pos = obj

            if (pos < -N or pos >= N):
                raise IndexError('obj must be less than the len(arr)')
                # NumPy raises IndexError: index 'i' is out of
                # bounds for axis 'x' with size 'n'

            if (pos < 0):
                pos += N

            return np.concatenate((arr[:pos], arr[pos + 1:]))
        return np_delete_scalar_impl


@overload(np.diff)
def np_diff_impl(a, n=1):
    if not isinstance(a, types.Array) or a.ndim == 0:
        return

    def diff_impl(a, n=1):
        if n == 0:
            return a.copy()
        if n < 0:
            raise ValueError("diff(): order must be non-negative")
        size = a.shape[-1]
        out_shape = a.shape[:-1] + (max(size - n, 0),)
        out = np.empty(out_shape, a.dtype)
        if out.size == 0:
            return out

        # np.diff() works on each last dimension subarray independently.
        # To make things easier, normalize input and output into 2d arrays
        a2 = a.reshape((-1, size))
        out2 = out.reshape((-1, out.shape[-1]))
        # A scratchpad for subarrays
        work = np.empty(size, a.dtype)

        for major in range(a2.shape[0]):
            # First iteration: diff a2 into work
            for i in range(size - 1):
                work[i] = a2[major, i + 1] - a2[major, i]
            # Other iterations: diff work into itself
            for niter in range(1, n):
                for i in range(size - niter - 1):
                    work[i] = work[i + 1] - work[i]
            # Copy final diff into out2
            out2[major] = work[:size - n]

        return out

    return diff_impl


@overload(np.array_equal)
def np_array_equal(a1, a2):

    if not (type_can_asarray(a1) and type_can_asarray(a2)):
        raise TypingError('Both arguments to "array_equals" must be array-like')

    accepted = (types.Boolean, types.Number)
    if isinstance(a1, accepted) and isinstance(a2, accepted):
        # special case
        def impl(a1, a2):
            return a1 == a2
    else:
        def impl(a1, a2):
            a = np.asarray(a1)
            b = np.asarray(a2)
            if a.shape == b.shape:
                return np.all(a == b)
            return False

    return impl


@overload(np.intersect1d)
def jit_np_intersect1d(ar1, ar2):
    # Not implemented to support assume_unique or return_indices
    # https://github.com/numpy/numpy/blob/v1.19.0/numpy/lib
    # /arraysetops.py#L347-L441
    if not (type_can_asarray(ar1) or type_can_asarray(ar2)):
        raise TypingError('intersect1d: first two args must be array-like')

    def np_intersects1d_impl(ar1, ar2):
        ar1 = np.asarray(ar1)
        ar2 = np.asarray(ar2)

        ar1 = np.unique(ar1)
        ar2 = np.unique(ar2)

        aux = np.concatenate((ar1, ar2))
        aux.sort()
        mask = aux[1:] == aux[:-1]
        int1d = aux[:-1][mask]
        return int1d
    return np_intersects1d_impl


def validate_1d_array_like(func_name, seq):
    if isinstance(seq, types.Array):
        if seq.ndim != 1:
            raise TypeError("{0}(): input should have dimension 1"
                            .format(func_name))
    elif not isinstance(seq, types.Sequence):
        raise TypeError("{0}(): input should be an array or sequence"
                        .format(func_name))


@overload(np.bincount)
def np_bincount(a, weights=None, minlength=0):
    validate_1d_array_like("bincount", a)

    if not isinstance(a.dtype, types.Integer):
        return

    check_is_integer(minlength, 'minlength')

    if weights not in (None, types.none):
        validate_1d_array_like("bincount", weights)
        # weights is promoted to double in C impl
        # https://github.com/numpy/numpy/blob/maintenance/1.16.x/numpy/core/src/multiarray/compiled_base.c#L93-L95    # noqa: E501
        out_dtype = np.float64

        @register_jitable
        def validate_inputs(a, weights, minlength):
            if len(a) != len(weights):
                raise ValueError("bincount(): weights and list don't have "
                                 "the same length")

        @register_jitable
        def count_item(out, idx, val, weights):
            out[val] += weights[idx]

    else:
        out_dtype = types.intp

        @register_jitable
        def validate_inputs(a, weights, minlength):
            pass

        @register_jitable
        def count_item(out, idx, val, weights):
            out[val] += 1

    def bincount_impl(a, weights=None, minlength=0):
        validate_inputs(a, weights, minlength)
        if minlength < 0:
            raise ValueError("'minlength' must not be negative")

        n = len(a)
        a_max = a[0] if n > 0 else -1
        for i in range(1, n):
            if a[i] < 0:
                raise ValueError("bincount(): first argument must be "
                                 "non-negative")
            a_max = max(a_max, a[i])

        out_length = max(a_max + 1, minlength)
        out = np.zeros(out_length, out_dtype)
        for i in range(n):
            count_item(out, i, a[i], weights)
        return out

    return bincount_impl


<<<<<<< HEAD
@register_jitable
def custom_lt(a, b):
    if np.isnan(b):
        return not np.isnan(a)
    return a < b


@register_jitable
def custom_le(a, b):
    if np.isnan(b):
        return True
    return a <= b


def _searchsorted(func_1, func_2):
    # a facsimile of:
    # https://github.com/numpy/numpy/blob/4f84d719657eb455a35fcdf9e75b83eb1f97024a/numpy/core/src/npysort/binsearch.cpp#L61  # noqa: E501

    def impl(a, v):
        min_idx = 0
        max_idx = len(a)

        out = np.empty(v.size, np.intp)

        last_key_val = v.flat[0]

        for i in range(v.size):
            key_val = v.flat[i]

            if func_1(last_key_val, key_val):
                max_idx = len(a)
            else:
=======
less_than_float = register_jitable(lt_floats)
less_than_complex = register_jitable(lt_complex)


@register_jitable
def less_than_or_equal_complex(a, b):
    if np.isnan(a.real):
        if np.isnan(b.real):
            if np.isnan(a.imag):
                return np.isnan(b.imag)
            else:
                if np.isnan(b.imag):
                    return True
                else:
                    return a.imag <= b.imag
        else:
            return False

    else:
        if np.isnan(b.real):
            return True
        else:
            if np.isnan(a.imag):
                if np.isnan(b.imag):
                    return a.real <= b.real
                else:
                    return False
            else:
                if np.isnan(b.imag):
                    return True
                else:
                    if a.real < b.real:
                        return True
                    elif a.real == b.real:
                        return a.imag <= b.imag
                    return False


@register_jitable
def _less_than_or_equal(a, b):
    if isinstance(a, complex) or isinstance(b, complex):
        return less_than_or_equal_complex(a, b)

    elif isinstance(b, float):
        if np.isnan(b):
            return True

    return a <= b


@register_jitable
def _less_than(a, b):
    if isinstance(a, complex) or isinstance(b, complex):
        return less_than_complex(a, b)

    elif isinstance(b, float):
        return less_than_float(a, b)

    return a < b


def _searchsorted(func_1, func_2):
    # a facsimile of:
    # https://github.com/numpy/numpy/blob/4f84d719657eb455a35fcdf9e75b83eb1f97024a/numpy/core/src/npysort/binsearch.cpp#L61  # noqa: E501

    def impl(a, v):
        min_idx = 0
        max_idx = len(a)

        out = np.empty(v.size, np.intp)

        last_key_val = v.flat[0]

        for i in range(v.size):
            key_val = v.flat[i]

            if func_1(last_key_val, key_val):
                max_idx = len(a)
            else:
>>>>>>> a4664180
                min_idx = 0
                if max_idx < len(a):
                    max_idx += 1
                else:
                    max_idx = len(a)

            last_key_val = key_val

            while min_idx < max_idx:
                # to avoid overflow
                mid_idx = min_idx + ((max_idx - min_idx) >> 1)

                mid_val = a[mid_idx]
<<<<<<< HEAD
=======

                if func_2(mid_val, key_val):
                    min_idx = mid_idx + 1
                else:
                    max_idx = mid_idx

            out[i] = min_idx

        return out.reshape(v.shape)

    return impl
>>>>>>> a4664180

                if func_2(mid_val, key_val):
                    min_idx = mid_idx + 1
                else:
                    max_idx = mid_idx

            out[i] = min_idx

<<<<<<< HEAD
        return out.reshape(v.shape)

    return impl


_searchsorted_left = register_jitable(
    _searchsorted(custom_lt, custom_lt)
)
_searchsorted_right_pre_np123 = register_jitable(
    _searchsorted(custom_lt, custom_le)
)
_searchsorted_right_np123_on = register_jitable(
    _searchsorted(custom_le, custom_le)
)
=======
VALID_SEARCHSORTED_SIDES = frozenset({'left', 'right'})


def make_searchsorted_implementation(np_dtype, side):
    assert side in VALID_SEARCHSORTED_SIDES

    lt = _less_than
    le = _less_than_or_equal

    if side == 'left':
        _impl = _searchsorted(lt, lt)
    else:
        if np.issubdtype(np_dtype, np.inexact) and numpy_version < (1, 23):
            # change in behaviour for inexact types
            # introduced by:
            # https://github.com/numpy/numpy/pull/21867
            _impl = _searchsorted(lt, le)
        else:
            _impl = _searchsorted(le, le)

    return register_jitable(_impl)
>>>>>>> a4664180


@overload(np.searchsorted)
def searchsorted(a, v, side='left'):
    side_val = getattr(side, 'literal_value', side)

<<<<<<< HEAD
    if side_val == 'left':
        _impl = _searchsorted_left
    elif side_val == 'right':
        # change in behaviour introduced by
        # https://github.com/numpy/numpy/pull/21867
        if numpy_version >= (1, 23):
            _impl = _searchsorted_right_np123_on
        else:
            _impl = _searchsorted_right_pre_np123
    else:
        raise NumbaValueError(f"Invalid value given for 'side': {side_val}")

=======
    if side_val not in VALID_SEARCHSORTED_SIDES:
        # could change this so that side doesn't need to be
        # a compile-time constant
        raise NumbaValueError(f"Invalid value given for 'side': {side_val}")

    if isinstance(v, (types.Array, types.Sequence)):
        v_dt = as_dtype(v.dtype)
    else:
        v_dt = as_dtype(v)

    np_dt = np.promote_types(as_dtype(a.dtype), v_dt)
    _impl = make_searchsorted_implementation(np_dt, side_val)

>>>>>>> a4664180
    if isinstance(v, types.Array):
        def impl(a, v, side='left'):
            return _impl(a, v)
    elif isinstance(v, types.Sequence):
        def impl(a, v, side='left'):
            return _impl(a, np.array(v))
<<<<<<< HEAD
    else:  # presumably scalar
=======
    else:  # presumably `v` is scalar
>>>>>>> a4664180
        def impl(a, v, side='left'):
            return _impl(a, np.array([v]))[0]

    return impl


@overload(np.digitize)
def np_digitize(x, bins, right=False):

    if isinstance(x, types.Array) and x.dtype in types.complex_domain:
        raise TypingError('x may not be complex')

    @register_jitable
    def _monotonicity(bins):

        # all bin edges hold the same value
        if len(bins) == 0:
            return 1

        # Skip repeated values at the beginning of the array
        last_value = bins[0]
        i = 1
        while i < len(bins) and bins[i] == last_value:
            i += 1

        # all bin edges hold the same value
        if i == len(bins):
            return 1

        next_value = bins[i]

        if last_value < next_value:
            # Possibly monotonic increasing
            for i in range(i + 1, len(bins)):
                last_value = next_value
                next_value = bins[i]
                if last_value > next_value:
                    return 0
            return 1

        else:
            # last > next, possibly monotonic decreasing
            for i in range(i + 1, len(bins)):
                last_value = next_value
                next_value = bins[i]
                if last_value < next_value:
                    return 0
            return -1

    def digitize_impl(x, bins, right=False):

        mono = _monotonicity(bins)

        if mono == 0:
            raise ValueError(
                "bins must be monotonically increasing or decreasing"
            )

        # this is backwards because the arguments below are swapped
        if right:
            if mono == -1:
                # reverse the bins, and invert the results
                return len(bins) - np.searchsorted(bins[::-1], x, side='left')
            else:
                return np.searchsorted(bins, x, side='left')
        else:
            if mono == -1:
                # reverse the bins, and invert the results
                return len(bins) - np.searchsorted(bins[::-1], x, side='right')
            else:
                return np.searchsorted(bins, x, side='right')

    return digitize_impl


_range = range


@overload(np.histogram)
def np_histogram(a, bins=10, range=None):
    if isinstance(bins, (int, types.Integer)):
        # With a uniform distribution of bins, use a fast algorithm
        # independent of the number of bins

        if range in (None, types.none):
            inf = float('inf')

            def histogram_impl(a, bins=10, range=None):
                bin_min = inf
                bin_max = -inf
                for view in np.nditer(a):
                    v = view.item()
                    if bin_min > v:
                        bin_min = v
                    if bin_max < v:
                        bin_max = v
                return np.histogram(a, bins, (bin_min, bin_max))

        else:
            def histogram_impl(a, bins=10, range=None):
                if bins <= 0:
                    raise ValueError("histogram(): `bins` should be a "
                                     "positive integer")
                bin_min, bin_max = range
                if not bin_min <= bin_max:
                    raise ValueError("histogram(): max must be larger than "
                                     "min in range parameter")

                hist = np.zeros(bins, np.intp)
                if bin_max > bin_min:
                    bin_ratio = bins / (bin_max - bin_min)
                    for view in np.nditer(a):
                        v = view.item()
                        b = math.floor((v - bin_min) * bin_ratio)
                        if 0 <= b < bins:
                            hist[int(b)] += 1
                        elif v == bin_max:
                            hist[bins - 1] += 1

                bins_array = np.linspace(bin_min, bin_max, bins + 1)
                return hist, bins_array

    else:
        # With a custom bins array, use a bisection search

        def histogram_impl(a, bins=10, range=None):
            nbins = len(bins) - 1
            for i in _range(nbins):
                # Note this also catches NaNs
                if not bins[i] <= bins[i + 1]:
                    raise ValueError("histogram(): bins must increase "
                                     "monotonically")

            bin_min = bins[0]
            bin_max = bins[nbins]
            hist = np.zeros(nbins, np.intp)

            if nbins > 0:
                for view in np.nditer(a):
                    v = view.item()
                    if not bin_min <= v <= bin_max:
                        # Value is out of bounds, ignore (also catches NaNs)
                        continue
                    # Bisect in bins[:-1]
                    lo = 0
                    hi = nbins - 1
                    while lo < hi:
                        # Note the `+ 1` is necessary to avoid an infinite
                        # loop where mid = lo => lo = mid
                        mid = (lo + hi + 1) >> 1
                        if v < bins[mid]:
                            hi = mid - 1
                        else:
                            lo = mid
                    hist[lo] += 1

            return hist, bins

    return histogram_impl


# Create np.finfo, np.iinfo and np.MachAr
# machar
_mach_ar_supported = ('ibeta', 'it', 'machep', 'eps', 'negep', 'epsneg',
                      'iexp', 'minexp', 'xmin', 'maxexp', 'xmax', 'irnd',
                      'ngrd', 'epsilon', 'tiny', 'huge', 'precision',
                      'resolution',)
MachAr = namedtuple('MachAr', _mach_ar_supported)

# Do not support MachAr field
# finfo
_finfo_supported = ('eps', 'epsneg', 'iexp', 'machep', 'max', 'maxexp', 'min',
                    'minexp', 'negep', 'nexp', 'nmant', 'precision',
                    'resolution', 'tiny', 'bits',)


finfo = namedtuple('finfo', _finfo_supported)

# iinfo
_iinfo_supported = ('min', 'max', 'bits',)

iinfo = namedtuple('iinfo', _iinfo_supported)


# This module is imported under the compiler lock which should deal with the
# lack of thread safety in the warning filter.
def _gen_np_machar():
    # NumPy 1.24 removed np.MachAr
    if numpy_version >= (1, 24):
        return

    w = None
    with warnings.catch_warnings(record=True) as w:
        msg = r'`np.MachAr` is deprecated \(NumPy 1.22\)'
        warnings.filterwarnings("always", message=msg,
                                category=DeprecationWarning,
                                module=r'.*numba.*arraymath')
        np_MachAr = np.MachAr

    @overload(np_MachAr)
    def MachAr_impl():
        f = np_MachAr()
        _mach_ar_data = tuple([getattr(f, x) for x in _mach_ar_supported])

        if w:
            wmsg = w[0]
            warnings.warn_explicit(wmsg.message.args[0],
                                   NumbaDeprecationWarning,
                                   wmsg.filename,
                                   wmsg.lineno)

        def impl():
            return MachAr(*_mach_ar_data)
        return impl


_gen_np_machar()


def generate_xinfo_body(arg, np_func, container, attr):
    nbty = getattr(arg, 'dtype', arg)
    np_dtype = as_dtype(nbty)
    try:
        f = np_func(np_dtype)
    except ValueError: # This exception instance comes from NumPy
        # The np function might not support the dtype
        return None
    data = tuple([getattr(f, x) for x in attr])

    @register_jitable
    def impl(arg):
        return container(*data)
    return impl


@overload(np.finfo)
def ol_np_finfo(dtype):
    fn = generate_xinfo_body(dtype, np.finfo, finfo, _finfo_supported)

    def impl(dtype):
        return fn(dtype)
    return impl


@overload(np.iinfo)
def ol_np_iinfo(int_type):
    fn = generate_xinfo_body(int_type, np.iinfo, iinfo, _iinfo_supported)

    def impl(int_type):
        return fn(int_type)
    return impl


def _get_inner_prod(dta, dtb):
    # gets an inner product implementation, if both types are float then
    # BLAS is used else a local function

    @register_jitable
    def _innerprod(a, b):
        acc = 0
        for i in range(len(a)):
            acc = acc + a[i] * b[i]
        return acc

    # no BLAS... use local function regardless
    if not _HAVE_BLAS:
        return _innerprod

    flty = types.real_domain | types.complex_domain
    floats = dta in flty and dtb in flty
    if not floats:
        return _innerprod
    else:
        a_dt = as_dtype(dta)
        b_dt = as_dtype(dtb)
        dt = np.promote_types(a_dt, b_dt)

        @register_jitable
        def _dot_wrap(a, b):
            return np.dot(a.astype(dt), b.astype(dt))
        return _dot_wrap


def _assert_1d(a, func_name):
    if isinstance(a, types.Array):
        if not a.ndim <= 1:
            raise TypingError("%s() only supported on 1D arrays " % func_name)


def _np_correlate_core(ap1, ap2, mode, direction):
    pass


@overload(_np_correlate_core)
def _np_correlate_core_impl(ap1, ap2, mode, direction):
    a_dt = as_dtype(ap1.dtype)
    b_dt = as_dtype(ap2.dtype)
    dt = np.promote_types(a_dt, b_dt)
    innerprod = _get_inner_prod(ap1.dtype, ap2.dtype)

    def impl(ap1, ap2, mode, direction):
        # Implementation loosely based on `_pyarray_correlate` from
        # https://github.com/numpy/numpy/blob/3bce2be74f228684ca2895ad02b63953f37e2a9d/numpy/core/src/multiarray/multiarraymodule.c#L1191    # noqa: E501
        # For "mode":
        # Convolve uses 'full' by default.
        # Correlate uses 'valid' by default.
        # For "direction", +1 to write the return values out in order 0->N
        # -1 to write them out N->0.

        n1 = len(ap1)
        n2 = len(ap2)

        if n1 < n2:
            # This should never occur when called by np.convolve because
            # _np_correlate.impl swaps arguments based on length.
            # The same applies for np.correlate.
            raise ValueError("'len(ap1)' must greater than 'len(ap2)'")

        length = n1
        n = n2
        if mode == "valid":
            length = length - n + 1
            n_left = 0
            n_right = 0
        elif mode == "full":
            n_right = n - 1
            n_left = n - 1
            length = length + n - 1
        elif mode == "same":
            n_left = n // 2
            n_right = n - n_left - 1
        else:
            raise ValueError(
                "Invalid 'mode', "
                "valid are 'full', 'same', 'valid'"
            )

        ret = np.zeros(length, dt)

        if direction == 1:
            idx = 0
            inc = 1
        elif direction == -1:
            idx = length - 1
            inc = -1
        else:
            raise ValueError("Invalid direction")

        for i in range(n_left):
            k = i + n - n_left
            ret[idx] = innerprod(ap1[:k], ap2[-k:])
            idx = idx + inc

        for i in range(n1 - n2 + 1):
            ret[idx] = innerprod(ap1[i : i + n2], ap2)
            idx = idx + inc

        for i in range(n_right):
            k = n - i - 1
            ret[idx] = innerprod(ap1[-k:], ap2[:k])
            idx = idx + inc

        return ret

    return impl


@overload(np.correlate)
def _np_correlate(a, v, mode="valid"):
    _assert_1d(a, 'np.correlate')
    _assert_1d(v, 'np.correlate')

    @register_jitable
    def op_conj(x):
        return np.conj(x)

    @register_jitable
    def op_nop(x):
        return x

    if a.dtype in types.complex_domain:
        if v.dtype in types.complex_domain:
            a_op = op_nop
            b_op = op_conj
        else:
            a_op = op_nop
            b_op = op_nop
    else:
        if v.dtype in types.complex_domain:
            a_op = op_nop
            b_op = op_conj
        else:
            a_op = op_conj
            b_op = op_nop

    def impl(a, v, mode="valid"):
        la = len(a)
        lv = len(v)

        if la == 0:
            raise ValueError("'a' cannot be empty")
        if lv == 0:
            raise ValueError("'v' cannot be empty")

        if la < lv:
            return _np_correlate_core(b_op(v), a_op(a), mode, -1)
        else:
            return _np_correlate_core(a_op(a), b_op(v), mode, 1)

    return impl


@overload(np.convolve)
def np_convolve(a, v, mode="full"):
    _assert_1d(a, 'np.convolve')
    _assert_1d(v, 'np.convolve')

    def impl(a, v, mode="full"):
        la = len(a)
        lv = len(v)

        if la == 0:
            raise ValueError("'a' cannot be empty")
        if lv == 0:
            raise ValueError("'v' cannot be empty")

        if la < lv:
            return _np_correlate_core(v, a[::-1], mode, 1)
        else:
            return _np_correlate_core(a, v[::-1], mode, 1)

    return impl


@overload(np.asarray)
def np_asarray(a, dtype=None):

    # developer note... keep this function (type_can_asarray) in sync with the
    # accepted types implementations below!
    if not type_can_asarray(a):
        return None

    impl = None
    if isinstance(a, types.Array):
        if is_nonelike(dtype) or a.dtype == dtype.dtype:
            def impl(a, dtype=None):
                return a
        else:
            def impl(a, dtype=None):
                return a.astype(dtype)
    elif isinstance(a, (types.Sequence, types.Tuple)):
        # Nested lists cannot be unpacked, therefore only single lists are
        # permitted and these conform to Sequence and can be unpacked along on
        # the same path as Tuple.
        if is_nonelike(dtype):
            def impl(a, dtype=None):
                return np.array(a)
        else:
            def impl(a, dtype=None):
                return np.array(a, dtype)
    elif isinstance(a, (types.Number, types.Boolean)):
        dt_conv = a if is_nonelike(dtype) else dtype
        ty = as_dtype(dt_conv)

        def impl(a, dtype=None):
            return np.array(a, ty)
    elif isinstance(a, types.containers.ListType):
        if not isinstance(a.dtype, (types.Number, types.Boolean)):
            raise TypingError(
                "asarray support for List is limited "
                "to Boolean and Number types")

        target_dtype = a.dtype if is_nonelike(dtype) else dtype

        def impl(a, dtype=None):
            l = len(a)
            ret = np.empty(l, dtype=target_dtype)
            for i, v in enumerate(a):
                ret[i] = v
            return ret
    elif isinstance(a, types.StringLiteral):
        arr = np.asarray(a.literal_value)

        def impl(a, dtype=None):
            return arr.copy()

    return impl


@overload(np.asfarray)
def np_asfarray(a, dtype=np.float64):
    # convert numba dtype types into NumPy dtype
    if isinstance(dtype, types.Type):
        dtype = as_dtype(dtype)
    if not np.issubdtype(dtype, np.inexact):
        dx = types.float64
    else:
        dx = dtype

    def impl(a, dtype=np.float64):
        return np.asarray(a, dx)
    return impl


@overload(np.extract)
def np_extract(condition, arr):

    def np_extract_impl(condition, arr):
        cond = np.asarray(condition).flatten()
        a = np.asarray(arr)

        if a.size == 0:
            raise ValueError('Cannot extract from an empty array')

        # the following looks odd but replicates NumPy...
        # https://github.com/numpy/numpy/issues/12859
        if np.any(cond[a.size:]) and cond.size > a.size:
            msg = 'condition shape inconsistent with arr shape'
            raise ValueError(msg)
            # NumPy raises IndexError: index 'm' is out of
            # bounds for size 'n'

        max_len = min(a.size, cond.size)
        out = [a.flat[idx] for idx in range(max_len) if cond[idx]]

        return np.array(out)

    return np_extract_impl


@overload(np.select)
def np_select(condlist, choicelist, default=0):

    def np_select_arr_impl(condlist, choicelist, default=0):
        if len(condlist) != len(choicelist):
            raise ValueError('list of cases must be same length as list '
                             'of conditions')
        out = default * np.ones(choicelist[0].shape, choicelist[0].dtype)
        # should use reversed+zip, but reversed is not available
        for i in range(len(condlist) - 1, -1, -1):
            cond = condlist[i]
            choice = choicelist[i]
            out = np.where(cond, choice, out)
        return out

    # first we check the types of the input parameters
    if not isinstance(condlist, (types.List, types.UniTuple)):
        raise NumbaTypeError('condlist must be a List or a Tuple')
    if not isinstance(choicelist, (types.List, types.UniTuple)):
        raise NumbaTypeError('choicelist must be a List or a Tuple')
    if not isinstance(default, (int, types.Number, types.Boolean)):
        raise NumbaTypeError('default must be a scalar (number or boolean)')
    # the types of the parameters have been checked, now we test the types
    # of the content of the parameters
    # implementation note: if in the future numba's np.where accepts tuples
    # as elements of condlist, then the check below should be extended to
    # accept tuples
    if not isinstance(condlist[0], types.Array):
        raise NumbaTypeError('items of condlist must be arrays')
    if not isinstance(choicelist[0], types.Array):
        raise NumbaTypeError('items of choicelist must be arrays')
    # the types of the parameters and their contents have been checked,
    # now we test the dtypes of the content of parameters
    if isinstance(condlist[0], types.Array):
        if not isinstance(condlist[0].dtype, types.Boolean):
            raise NumbaTypeError('condlist arrays must contain booleans')
    if isinstance(condlist[0], types.UniTuple):
        if not (isinstance(condlist[0], types.UniTuple)
                and isinstance(condlist[0][0], types.Boolean)):
            raise NumbaTypeError('condlist tuples must only contain booleans')
    # the input types are correct, now we perform checks on the dimensions
    if (isinstance(condlist[0], types.Array) and
            condlist[0].ndim != choicelist[0].ndim):
        raise NumbaTypeError('condlist and choicelist elements must have the '
                             'same number of dimensions')
    if isinstance(condlist[0], types.Array) and condlist[0].ndim < 1:
        raise NumbaTypeError('condlist arrays must be of at least dimension 1')

    return np_select_arr_impl


@overload(np.union1d)
def np_union1d(ar1, ar2):
    if not type_can_asarray(ar1) or not type_can_asarray(ar2):
        raise TypingError("The arguments to np.union1d must be array-like")
    if (('unichr' in ar1.dtype.name or 'unichr' in ar2.dtype.name) and
       ar1.dtype.name != ar2.dtype.name):
        raise TypingError("For Unicode arrays, arrays must have same dtype")

    def union_impl(ar1, ar2):
        a = np.ravel(np.asarray(ar1))
        b = np.ravel(np.asarray(ar2))
        return np.unique(np.concatenate((a, b)))

    return union_impl


@overload(np.asarray_chkfinite)
def np_asarray_chkfinite(a, dtype=None):

    msg = "The argument to np.asarray_chkfinite must be array-like"
    if not isinstance(a, (types.Array, types.Sequence, types.Tuple)):
        raise TypingError(msg)

    if is_nonelike(dtype):
        dt = a.dtype
    else:
        try:
            dt = as_dtype(dtype)
        except NumbaNotImplementedError:
            raise TypingError('dtype must be a valid Numpy dtype')

    def impl(a, dtype=None):
        a = np.asarray(a, dtype=dt)
        for i in np.nditer(a):
            if not np.isfinite(i):
                raise ValueError("array must not contain infs or NaNs")
        return a

    return impl


@overload(np.unwrap)
def numpy_unwrap(p, discont=None, axis=-1, period=6.283185307179586):
    if not isinstance(axis, (int, types.Integer)):
        msg = 'The argument "axis" must be an integer'
        raise TypingError(msg)

    if not type_can_asarray(p):
        msg = 'The argument "p" must be array-like'
        raise TypingError(msg)

    if (not isinstance(discont, (types.Integer, types.Float))
            and not cgutils.is_nonelike(discont)):
        msg = 'The argument "discont" must be a scalar'
        raise TypingError(msg)

    if not isinstance(period, (float, types.Number)):
        msg = 'The argument "period" must be a scalar'
        raise TypingError(msg)

    slice1 = (slice(1, None, None),)
    if isinstance(period, types.Number):
        dtype = np.result_type(as_dtype(p.dtype), as_dtype(period))
    else:
        dtype = np.result_type(as_dtype(p.dtype), np.float64)

    integer_input = np.issubdtype(dtype, np.integer)

    def impl(p, discont=None, axis=-1, period=6.283185307179586):
        if axis != -1:
            msg = 'Value for argument "axis" is not supported'
            raise ValueError(msg)
        # Flatten to a 2D array, keeping axis -1
        p_init = np.asarray(p).astype(dtype)
        init_shape = p_init.shape
        last_axis = init_shape[-1]
        p_new = p_init.reshape((p_init.size // last_axis, last_axis))
        # Manipulate discont and period
        if discont is None:
            discont = period / 2
        if integer_input:
            interval_high, rem = divmod(period, 2)
            boundary_ambiguous = rem == 0
        else:
            interval_high = period / 2
            boundary_ambiguous = True
        interval_low = -interval_high

        # Work on each row separately
        for i in range(p_init.size // last_axis):
            row = p_new[i]
            dd = np.diff(row)
            ddmod = np.mod(dd - interval_low, period) + interval_low
            if boundary_ambiguous:
                ddmod = np.where((ddmod == interval_low) & (dd > 0),
                                 interval_high, ddmod)
            ph_correct = ddmod - dd

            ph_correct = np.where(np.array([abs(x) for x in dd]) < discont, 0,
                                  ph_correct)
            ph_ravel = np.where(np.array([abs(x) for x in dd]) < discont, 0,
                                ph_correct)
            ph_correct = np.reshape(ph_ravel, ph_correct.shape)
            up = np.copy(row)
            up[slice1] = row[slice1] + ph_correct.cumsum()
            p_new[i] = up

        return p_new.reshape(init_shape)

    return impl

#----------------------------------------------------------------------------
# Windowing functions
#   - translated from the numpy implementations found in:
#   https://github.com/numpy/numpy/blob/v1.16.1/numpy/lib/function_base.py#L2543-L3233    # noqa: E501
#   at commit: f1c4c758e1c24881560dd8ab1e64ae750
#   - and also, for NumPy >= 1.20, translated from implementations in
#   https://github.com/numpy/numpy/blob/156cd054e007b05d4ac4829e10a369d19dd2b0b1/numpy/lib/function_base.py#L2655-L3065  # noqa: E501


@register_jitable
def np_bartlett_impl(M):
    n = np.arange(1. - M, M, 2)
    return np.where(np.less_equal(n, 0), 1 + n / (M - 1), 1 - n / (M - 1))


@register_jitable
def np_blackman_impl(M):
    n = np.arange(1. - M, M, 2)
    return (0.42 + 0.5 * np.cos(np.pi * n / (M - 1)) +
            0.08 * np.cos(2.0 * np.pi * n / (M - 1)))


@register_jitable
def np_hamming_impl(M):
    n = np.arange(1 - M, M, 2)
    return 0.54 + 0.46 * np.cos(np.pi * n / (M - 1))


@register_jitable
def np_hanning_impl(M):
    n = np.arange(1 - M, M, 2)
    return 0.5 + 0.5 * np.cos(np.pi * n / (M - 1))


def window_generator(func):
    def window_overload(M):
        if not isinstance(M, types.Integer):
            raise TypingError('M must be an integer')

        def window_impl(M):

            if M < 1:
                return np.array((), dtype=np.float_)
            if M == 1:
                return np.ones(1, dtype=np.float_)
            return func(M)

        return window_impl
    return window_overload


overload(np.bartlett)(window_generator(np_bartlett_impl))
overload(np.blackman)(window_generator(np_blackman_impl))
overload(np.hamming)(window_generator(np_hamming_impl))
overload(np.hanning)(window_generator(np_hanning_impl))


_i0A = np.array([
    -4.41534164647933937950E-18,
    3.33079451882223809783E-17,
    -2.43127984654795469359E-16,
    1.71539128555513303061E-15,
    -1.16853328779934516808E-14,
    7.67618549860493561688E-14,
    -4.85644678311192946090E-13,
    2.95505266312963983461E-12,
    -1.72682629144155570723E-11,
    9.67580903537323691224E-11,
    -5.18979560163526290666E-10,
    2.65982372468238665035E-9,
    -1.30002500998624804212E-8,
    6.04699502254191894932E-8,
    -2.67079385394061173391E-7,
    1.11738753912010371815E-6,
    -4.41673835845875056359E-6,
    1.64484480707288970893E-5,
    -5.75419501008210370398E-5,
    1.88502885095841655729E-4,
    -5.76375574538582365885E-4,
    1.63947561694133579842E-3,
    -4.32430999505057594430E-3,
    1.05464603945949983183E-2,
    -2.37374148058994688156E-2,
    4.93052842396707084878E-2,
    -9.49010970480476444210E-2,
    1.71620901522208775349E-1,
    -3.04682672343198398683E-1,
    6.76795274409476084995E-1,
])

_i0B = np.array([
    -7.23318048787475395456E-18,
    -4.83050448594418207126E-18,
    4.46562142029675999901E-17,
    3.46122286769746109310E-17,
    -2.82762398051658348494E-16,
    -3.42548561967721913462E-16,
    1.77256013305652638360E-15,
    3.81168066935262242075E-15,
    -9.55484669882830764870E-15,
    -4.15056934728722208663E-14,
    1.54008621752140982691E-14,
    3.85277838274214270114E-13,
    7.18012445138366623367E-13,
    -1.79417853150680611778E-12,
    -1.32158118404477131188E-11,
    -3.14991652796324136454E-11,
    1.18891471078464383424E-11,
    4.94060238822496958910E-10,
    3.39623202570838634515E-9,
    2.26666899049817806459E-8,
    2.04891858946906374183E-7,
    2.89137052083475648297E-6,
    6.88975834691682398426E-5,
    3.36911647825569408990E-3,
    8.04490411014108831608E-1,
])


@register_jitable
def _chbevl(x, vals):
    b0 = vals[0]
    b1 = 0.0

    for i in range(1, len(vals)):
        b2 = b1
        b1 = b0
        b0 = x * b1 - b2 + vals[i]

    return 0.5 * (b0 - b2)


@register_jitable
def _i0(x):
    if x < 0:
        x = -x
    if x <= 8.0:
        y = (0.5 * x) - 2.0
        return np.exp(x) * _chbevl(y, _i0A)

    return np.exp(x) * _chbevl(32.0 / x - 2.0, _i0B) / np.sqrt(x)


@register_jitable
def _i0n(n, alpha, beta):
    y = np.empty_like(n, dtype=np.float_)
    t = _i0(np.float_(beta))
    for i in range(len(y)):
        y[i] = _i0(beta * np.sqrt(1 - ((n[i] - alpha) / alpha)**2.0)) / t

    return y


@overload(np.kaiser)
def np_kaiser(M, beta):
    if not isinstance(M, types.Integer):
        raise TypingError('M must be an integer')

    if not isinstance(beta, (types.Integer, types.Float)):
        raise TypingError('beta must be an integer or float')

    def np_kaiser_impl(M, beta):
        if M < 1:
            return np.array((), dtype=np.float_)
        if M == 1:
            return np.ones(1, dtype=np.float_)

        n = np.arange(0, M)
        alpha = (M - 1) / 2.0

        return _i0n(n, alpha, beta)

    return np_kaiser_impl


@register_jitable
def _cross_operation(a, b, out):

    def _cross_preprocessing(x):
        x0 = x[..., 0]
        x1 = x[..., 1]
        if x.shape[-1] == 3:
            x2 = x[..., 2]
        else:
            x2 = np.multiply(x.dtype.type(0), x0)
        return x0, x1, x2

    a0, a1, a2 = _cross_preprocessing(a)
    b0, b1, b2 = _cross_preprocessing(b)

    cp0 = np.multiply(a1, b2) - np.multiply(a2, b1)
    cp1 = np.multiply(a2, b0) - np.multiply(a0, b2)
    cp2 = np.multiply(a0, b1) - np.multiply(a1, b0)

    out[..., 0] = cp0
    out[..., 1] = cp1
    out[..., 2] = cp2


def _cross(a, b):
    pass


@overload(_cross)
def _cross_impl(a, b):
    dtype = np.promote_types(as_dtype(a.dtype), as_dtype(b.dtype))
    if a.ndim == 1 and b.ndim == 1:
        def impl(a, b):
            cp = np.empty((3,), dtype)
            _cross_operation(a, b, cp)
            return cp
    else:
        def impl(a, b):
            shape = np.add(a[..., 0], b[..., 0]).shape
            cp = np.empty(shape + (3,), dtype)
            _cross_operation(a, b, cp)
            return cp
    return impl


@overload(np.cross)
def np_cross(a, b):
    if not type_can_asarray(a) or not type_can_asarray(b):
        raise TypingError("Inputs must be array-like.")

    def impl(a, b):
        a_ = np.asarray(a)
        b_ = np.asarray(b)
        if a_.shape[-1] not in (2, 3) or b_.shape[-1] not in (2, 3):
            raise ValueError((
                "Incompatible dimensions for cross product\n"
                "(dimension must be 2 or 3)"
            ))

        if a_.shape[-1] == 3 or b_.shape[-1] == 3:
            return _cross(a_, b_)
        else:
            raise ValueError((
                "Dimensions for both inputs is 2.\n"
                "Please replace your numpy.cross(a, b) call with "
                "a call to `cross2d(a, b)` from `numba.np.extensions`."
            ))
    return impl


@register_jitable
def _cross2d_operation(a, b):

    def _cross_preprocessing(x):
        x0 = x[..., 0]
        x1 = x[..., 1]
        return x0, x1

    a0, a1 = _cross_preprocessing(a)
    b0, b1 = _cross_preprocessing(b)

    cp = np.multiply(a0, b1) - np.multiply(a1, b0)
    # If ndim of a and b is 1, cp is a scalar.
    # In this case np.cross returns a 0-D array, containing the scalar.
    # np.asarray is used to reconcile this case, without introducing
    # overhead in the case where cp is an actual N-D array.
    # (recall that np.asarray does not copy existing arrays)
    return np.asarray(cp)


def cross2d(a, b):
    pass


@overload(cross2d)
def cross2d_impl(a, b):
    if not type_can_asarray(a) or not type_can_asarray(b):
        raise TypingError("Inputs must be array-like.")

    def impl(a, b):
        a_ = np.asarray(a)
        b_ = np.asarray(b)
        if a_.shape[-1] != 2 or b_.shape[-1] != 2:
            raise ValueError((
                "Incompatible dimensions for 2D cross product\n"
                "(dimension must be 2 for both inputs)"
            ))
        return _cross2d_operation(a_, b_)

    return impl


@overload(np.trim_zeros)
def np_trim_zeros(filt, trim='fb'):
    if not isinstance(filt, types.Array):
        raise NumbaTypeError('The first argument must be an array')

    if filt.ndim > 1:
        raise NumbaTypeError('array must be 1D')

    if not isinstance(trim, (str, types.UnicodeType)):
        raise NumbaTypeError('The second argument must be a string')

    def impl(filt, trim='fb'):
        a_ = np.asarray(filt)
        first = 0
        trim = trim.lower()
        if 'f' in trim:
            for i in a_:
                if i != 0:
                    break
                else:
                    first = first + 1
        last = len(filt)
        if 'b' in trim:
            for i in a_[::-1]:
                if i != 0:
                    break
                else:
                    last = last - 1
        return a_[first:last]

    return impl<|MERGE_RESOLUTION|>--- conflicted
+++ resolved
@@ -3674,40 +3674,6 @@
     return bincount_impl
 
 
-<<<<<<< HEAD
-@register_jitable
-def custom_lt(a, b):
-    if np.isnan(b):
-        return not np.isnan(a)
-    return a < b
-
-
-@register_jitable
-def custom_le(a, b):
-    if np.isnan(b):
-        return True
-    return a <= b
-
-
-def _searchsorted(func_1, func_2):
-    # a facsimile of:
-    # https://github.com/numpy/numpy/blob/4f84d719657eb455a35fcdf9e75b83eb1f97024a/numpy/core/src/npysort/binsearch.cpp#L61  # noqa: E501
-
-    def impl(a, v):
-        min_idx = 0
-        max_idx = len(a)
-
-        out = np.empty(v.size, np.intp)
-
-        last_key_val = v.flat[0]
-
-        for i in range(v.size):
-            key_val = v.flat[i]
-
-            if func_1(last_key_val, key_val):
-                max_idx = len(a)
-            else:
-=======
 less_than_float = register_jitable(lt_floats)
 less_than_complex = register_jitable(lt_complex)
 
@@ -3787,7 +3753,6 @@
             if func_1(last_key_val, key_val):
                 max_idx = len(a)
             else:
->>>>>>> a4664180
                 min_idx = 0
                 if max_idx < len(a):
                     max_idx += 1
@@ -3801,8 +3766,6 @@
                 mid_idx = min_idx + ((max_idx - min_idx) >> 1)
 
                 mid_val = a[mid_idx]
-<<<<<<< HEAD
-=======
 
                 if func_2(mid_val, key_val):
                     min_idx = mid_idx + 1
@@ -3814,31 +3777,8 @@
         return out.reshape(v.shape)
 
     return impl
->>>>>>> a4664180
-
-                if func_2(mid_val, key_val):
-                    min_idx = mid_idx + 1
-                else:
-                    max_idx = mid_idx
-
-            out[i] = min_idx
-
-<<<<<<< HEAD
-        return out.reshape(v.shape)
-
-    return impl
-
-
-_searchsorted_left = register_jitable(
-    _searchsorted(custom_lt, custom_lt)
-)
-_searchsorted_right_pre_np123 = register_jitable(
-    _searchsorted(custom_lt, custom_le)
-)
-_searchsorted_right_np123_on = register_jitable(
-    _searchsorted(custom_le, custom_le)
-)
-=======
+
+
 VALID_SEARCHSORTED_SIDES = frozenset({'left', 'right'})
 
 
@@ -3860,27 +3800,12 @@
             _impl = _searchsorted(le, le)
 
     return register_jitable(_impl)
->>>>>>> a4664180
 
 
 @overload(np.searchsorted)
 def searchsorted(a, v, side='left'):
     side_val = getattr(side, 'literal_value', side)
 
-<<<<<<< HEAD
-    if side_val == 'left':
-        _impl = _searchsorted_left
-    elif side_val == 'right':
-        # change in behaviour introduced by
-        # https://github.com/numpy/numpy/pull/21867
-        if numpy_version >= (1, 23):
-            _impl = _searchsorted_right_np123_on
-        else:
-            _impl = _searchsorted_right_pre_np123
-    else:
-        raise NumbaValueError(f"Invalid value given for 'side': {side_val}")
-
-=======
     if side_val not in VALID_SEARCHSORTED_SIDES:
         # could change this so that side doesn't need to be
         # a compile-time constant
@@ -3894,18 +3819,24 @@
     np_dt = np.promote_types(as_dtype(a.dtype), v_dt)
     _impl = make_searchsorted_implementation(np_dt, side_val)
 
->>>>>>> a4664180
     if isinstance(v, types.Array):
-        def impl(a, v, side='left'):
-            return _impl(a, v)
+        # N-d array and output
+        def searchsorted_impl(a, v, side='left'):
+            n = len(a)
+            lo = 0
+            hi = n
+            out = np.empty(v.shape, np.intp)
+            v_last = v.flat[0]
+            for view, outview in np.nditer((v, out)):
+                lo = loop_impl(a, view.item(), v_last, lo, hi, n)
+                v_last = view.item()
+                outview.itemset(lo)
+            return out
+
     elif isinstance(v, types.Sequence):
         def impl(a, v, side='left'):
             return _impl(a, np.array(v))
-<<<<<<< HEAD
-    else:  # presumably scalar
-=======
     else:  # presumably `v` is scalar
->>>>>>> a4664180
         def impl(a, v, side='left'):
             return _impl(a, np.array([v]))[0]
 
