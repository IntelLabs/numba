--- conflicted
+++ resolved
@@ -31,12 +31,9 @@
 
 driver = FakeDriver()
 
-<<<<<<< HEAD
 Linker = None
+
 
 def launch_kernel(*args, **kwargs):
     msg = 'Launching kernels directly is not supported in the simulator'
-    raise RuntimeError(msg)
-=======
-Linker = None
->>>>>>> 6a789950
+    raise RuntimeError(msg)