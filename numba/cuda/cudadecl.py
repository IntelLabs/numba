import operator
from numba.core import types
from numba.core.typing.npydecl import (parse_dtype, parse_shape,
                                       register_number_classes)
from numba.core.typing.templates import (AttributeTemplate, ConcreteTemplate,
                                         AbstractTemplate, CallableTemplate,
                                         signature, Registry)
from numba.cuda.types import dim3, grid_group
from numba.core.typeconv import Conversion
from numba import cuda
<<<<<<< HEAD
from numba.cuda.compiler import _declare_device_function
import operator
=======
>>>>>>> 527a3f48

registry = Registry()
register = registry.register
register_attr = registry.register_attr
register_global = registry.register_global

register_number_classes(register_global)


class Cuda_array_decl(CallableTemplate):
    def generic(self):
        def typer(shape, dtype):

            # Only integer literals and tuples of integer literals are valid
            # shapes
            if isinstance(shape, types.Integer):
                if not isinstance(shape, types.IntegerLiteral):
                    return None
            elif isinstance(shape, (types.Tuple, types.UniTuple)):
                if any([not isinstance(s, types.IntegerLiteral)
                        for s in shape]):
                    return None
            else:
                return None

            ndim = parse_shape(shape)
            nb_dtype = parse_dtype(dtype)
            if nb_dtype is not None and ndim is not None:
                return types.Array(dtype=nb_dtype, ndim=ndim, layout='C')

        return typer


@register
class Cuda_shared_array(Cuda_array_decl):
    key = cuda.shared.array


@register
class Cuda_local_array(Cuda_array_decl):
    key = cuda.local.array


@register
class Cuda_const_array_like(CallableTemplate):
    key = cuda.const.array_like

    def generic(self):
        def typer(ndarray):
            return ndarray
        return typer


@register
class Cuda_threadfence_device(ConcreteTemplate):
    key = cuda.threadfence
    cases = [signature(types.none)]


@register
class Cuda_threadfence_block(ConcreteTemplate):
    key = cuda.threadfence_block
    cases = [signature(types.none)]


@register
class Cuda_threadfence_system(ConcreteTemplate):
    key = cuda.threadfence_system
    cases = [signature(types.none)]


@register
class Cuda_syncwarp(ConcreteTemplate):
    key = cuda.syncwarp
    cases = [signature(types.none), signature(types.none, types.i4)]


@register
class Cuda_cg_this_grid(ConcreteTemplate):
    key = cuda.cg.this_grid
    cases = [signature(grid_group)]


@register_attr
class CudaCgModuleTemplate(AttributeTemplate):
    key = types.Module(cuda.cg)

    def resolve_this_grid(self, mod):
        return types.Function(Cuda_cg_this_grid)


class Cuda_grid_group_sync(AbstractTemplate):
    key = "GridGroup.sync"

    def generic(self, args, kws):
        return signature(types.int32, recvr=self.this)


@register_attr
class GridGroup_attrs(AttributeTemplate):
    key = grid_group

    def resolve_sync(self, mod):
        return types.BoundFunction(Cuda_grid_group_sync, grid_group)


@register
class Cuda_shfl_sync_intrinsic(ConcreteTemplate):
    key = cuda.shfl_sync_intrinsic
    cases = [
        signature(types.Tuple((types.i4, types.b1)),
                  types.i4, types.i4, types.i4, types.i4, types.i4),
        signature(types.Tuple((types.i8, types.b1)),
                  types.i4, types.i4, types.i8, types.i4, types.i4),
        signature(types.Tuple((types.f4, types.b1)),
                  types.i4, types.i4, types.f4, types.i4, types.i4),
        signature(types.Tuple((types.f8, types.b1)),
                  types.i4, types.i4, types.f8, types.i4, types.i4),
    ]


@register
class Cuda_vote_sync_intrinsic(ConcreteTemplate):
    key = cuda.vote_sync_intrinsic
    cases = [signature(types.Tuple((types.i4, types.b1)),
                       types.i4, types.i4, types.b1)]


@register
class Cuda_match_any_sync(ConcreteTemplate):
    key = cuda.match_any_sync
    cases = [
        signature(types.i4, types.i4, types.i4),
        signature(types.i4, types.i4, types.i8),
        signature(types.i4, types.i4, types.f4),
        signature(types.i4, types.i4, types.f8),
    ]


@register
class Cuda_match_all_sync(ConcreteTemplate):
    key = cuda.match_all_sync
    cases = [
        signature(types.Tuple((types.i4, types.b1)), types.i4, types.i4),
        signature(types.Tuple((types.i4, types.b1)), types.i4, types.i8),
        signature(types.Tuple((types.i4, types.b1)), types.i4, types.f4),
        signature(types.Tuple((types.i4, types.b1)), types.i4, types.f8),
    ]


@register
class Cuda_activemask(ConcreteTemplate):
    key = cuda.activemask
    cases = [signature(types.uint32)]


@register
class Cuda_lanemask_lt(ConcreteTemplate):
    key = cuda.lanemask_lt
    cases = [signature(types.uint32)]


@register
class Cuda_popc(ConcreteTemplate):
    """
    Supported types from `llvm.popc`
    [here](http://docs.nvidia.com/cuda/nvvm-ir-spec/index.html#bit-manipulations-intrinics)
    """
    key = cuda.popc
    cases = [
        signature(types.int8, types.int8),
        signature(types.int16, types.int16),
        signature(types.int32, types.int32),
        signature(types.int64, types.int64),
        signature(types.uint8, types.uint8),
        signature(types.uint16, types.uint16),
        signature(types.uint32, types.uint32),
        signature(types.uint64, types.uint64),
    ]


@register
class Cuda_fma(ConcreteTemplate):
    """
    Supported types from `llvm.fma`
    [here](https://docs.nvidia.com/cuda/nvvm-ir-spec/index.html#standard-c-library-intrinics)
    """
    key = cuda.fma
    cases = [
        signature(types.float32, types.float32, types.float32, types.float32),
        signature(types.float64, types.float64, types.float64, types.float64),
    ]


@register
class Cuda_hfma(ConcreteTemplate):
    key = cuda.fp16.hfma
    cases = [
        signature(types.float16, types.float16, types.float16, types.float16)
    ]


@register
class Cuda_cbrt(ConcreteTemplate):

    key = cuda.cbrt
    cases = [
        signature(types.float32, types.float32),
        signature(types.float64, types.float64),
    ]


@register
class Cuda_brev(ConcreteTemplate):
    key = cuda.brev
    cases = [
        signature(types.uint32, types.uint32),
        signature(types.uint64, types.uint64),
    ]


@register
class Cuda_clz(ConcreteTemplate):
    """
    Supported types from `llvm.ctlz`
    [here](http://docs.nvidia.com/cuda/nvvm-ir-spec/index.html#bit-manipulations-intrinics)
    """
    key = cuda.clz
    cases = [
        signature(types.int8, types.int8),
        signature(types.int16, types.int16),
        signature(types.int32, types.int32),
        signature(types.int64, types.int64),
        signature(types.uint8, types.uint8),
        signature(types.uint16, types.uint16),
        signature(types.uint32, types.uint32),
        signature(types.uint64, types.uint64),
    ]


@register
class Cuda_ffs(ConcreteTemplate):
    """
    Supported types from `llvm.cttz`
    [here](http://docs.nvidia.com/cuda/nvvm-ir-spec/index.html#bit-manipulations-intrinics)
    """
    key = cuda.ffs
    cases = [
        signature(types.uint32, types.int8),
        signature(types.uint32, types.int16),
        signature(types.uint32, types.int32),
        signature(types.uint32, types.int64),
        signature(types.uint32, types.uint8),
        signature(types.uint32, types.uint16),
        signature(types.uint32, types.uint32),
        signature(types.uint32, types.uint64),
    ]


@register
class Cuda_selp(AbstractTemplate):
    key = cuda.selp

    def generic(self, args, kws):
        assert not kws
        test, a, b = args

        # per docs
        # http://docs.nvidia.com/cuda/parallel-thread-execution/index.html#comparison-and-selection-instructions-selp
        supported_types = (types.float64, types.float32,
                           types.int16, types.uint16,
                           types.int32, types.uint32,
                           types.int64, types.uint64)

        if a != b or a not in supported_types:
            return

        return signature(a, test, a, a)


def _genfp16_unary(l_key):
    @register
    class Cuda_fp16_unary(ConcreteTemplate):
        key = l_key
        cases = [signature(types.float16, types.float16)]

    return Cuda_fp16_unary


def _genfp16_unary_operator(l_key):
    @register_global(l_key)
    class Cuda_fp16_unary(AbstractTemplate):
        key = l_key

        def generic(self, args, kws):
            assert not kws
            if len(args) == 1 and args[0] == types.float16:
                return signature(types.float16, types.float16)

    return Cuda_fp16_unary


def _genfp16_binary(l_key):
    @register
    class Cuda_fp16_binary(ConcreteTemplate):
        key = l_key
        cases = [signature(types.float16, types.float16, types.float16)]

    return Cuda_fp16_binary


@register_global(float)
class Float(AbstractTemplate):

    def generic(self, args, kws):
        assert not kws

        [arg] = args

        if arg == types.float16:
            return signature(arg, arg)


def _genfp16_binary_comparison(l_key):
    @register
    class Cuda_fp16_cmp(ConcreteTemplate):
        key = l_key

        cases = [
            signature(types.b1, types.float16, types.float16)
        ]
    return Cuda_fp16_cmp

# If multiple ConcreteTemplates provide typing for a single function, then
# function resolution will pick the first compatible typing it finds even if it
# involves inserting a cast that would be considered undesirable (in this
# specific case, float16s could be cast to float32s for comparisons).
#
# To work around this, we instead use an AbstractTemplate that implements
# exactly the casting logic that we desire. The AbstractTemplate gets
# considered in preference to ConcreteTemplates during typing.
#
# This is tracked as Issue #7863 (https://github.com/numba/numba/issues/7863) -
# once this is resolved it should be possible to replace this AbstractTemplate
# with a ConcreteTemplate to simplify the logic.
<<<<<<< HEAD


=======
>>>>>>> 527a3f48
def _fp16_binary_operator(l_key, retty):
    @register_global(l_key)
    class Cuda_fp16_operator(AbstractTemplate):
        key = l_key

        def generic(self, args, kws):
            assert not kws

            if len(args) == 2 and \
                    (args[0] == types.float16 or args[1] == types.float16):
                if (args[0] == types.float16):
                    convertible = self.context.can_convert(args[1], args[0])
                else:
                    convertible = self.context.can_convert(args[0], args[1])

                # We allow three cases here:
                #
                # 1. fp16 to fp16 - Conversion.exact
                # 2. fp16 to other types fp16 can be promoted to
                #  - Conversion.promote
                # 3. fp16 to int8 (safe conversion) -
                #  - Conversion.safe

                if (convertible == Conversion.exact) or \
                   (convertible == Conversion.promote) or \
                   (convertible == Conversion.safe):
                    return signature(retty, types.float16, types.float16)

    return Cuda_fp16_operator


def _genfp16_comparison_operator(op):
    return _fp16_binary_operator(op, types.b1)


def _genfp16_binary_operator(op):
    return _fp16_binary_operator(op, types.float16)


Cuda_hadd = _genfp16_binary(cuda.fp16.hadd)
Cuda_add = _genfp16_binary_operator(operator.add)
Cuda_iadd = _genfp16_binary_operator(operator.iadd)
Cuda_hsub = _genfp16_binary(cuda.fp16.hsub)
Cuda_sub = _genfp16_binary_operator(operator.sub)
Cuda_isub = _genfp16_binary_operator(operator.isub)
Cuda_hmul = _genfp16_binary(cuda.fp16.hmul)
Cuda_mul = _genfp16_binary_operator(operator.mul)
Cuda_imul = _genfp16_binary_operator(operator.imul)
Cuda_hmax = _genfp16_binary(cuda.fp16.hmax)
Cuda_hmin = _genfp16_binary(cuda.fp16.hmin)
Cuda_hneg = _genfp16_unary(cuda.fp16.hneg)
Cuda_neg = _genfp16_unary_operator(operator.neg)
Cuda_habs = _genfp16_unary(cuda.fp16.habs)
Cuda_abs = _genfp16_unary_operator(abs)
Cuda_heq = _genfp16_binary_comparison(cuda.fp16.heq)
_genfp16_comparison_operator(operator.eq)
Cuda_hne = _genfp16_binary_comparison(cuda.fp16.hne)
_genfp16_comparison_operator(operator.ne)
Cuda_hge = _genfp16_binary_comparison(cuda.fp16.hge)
_genfp16_comparison_operator(operator.ge)
Cuda_hgt = _genfp16_binary_comparison(cuda.fp16.hgt)
_genfp16_comparison_operator(operator.gt)
Cuda_hle = _genfp16_binary_comparison(cuda.fp16.hle)
_genfp16_comparison_operator(operator.le)
Cuda_hlt = _genfp16_binary_comparison(cuda.fp16.hlt)
_genfp16_comparison_operator(operator.lt)
_genfp16_binary_operator(operator.truediv)
_genfp16_binary_operator(operator.itruediv)


def _resolve_wrapped_unary(fname):
    decl = _declare_device_function(f'__numba_wrapper_{fname}',
                                    types.float16,
                                    (types.float16,), True)
    return decl


def _resolve_wrapped_binary(fname):
    decl = _declare_device_function(f'__numba_wrapper_{fname}',
                                    types.float16,
                                    (types.float16, types.float16,), True)
    return decl


hsin_device = _resolve_wrapped_unary('hsin')
hcos_device = _resolve_wrapped_unary('hcos')
hlog_device = _resolve_wrapped_unary('hlog')
hlog10_device = _resolve_wrapped_unary('hlog10')
hlog2_device = _resolve_wrapped_unary('hlog2')
hexp_device = _resolve_wrapped_unary('hexp')
hexp10_device = _resolve_wrapped_unary('hexp10')
hexp2_device = _resolve_wrapped_unary('hexp2')
hsqrt_device = _resolve_wrapped_unary('hsqrt')
hrsqrt_device = _resolve_wrapped_unary('hrsqrt')
hfloor_device = _resolve_wrapped_unary('hfloor')
hceil_device = _resolve_wrapped_unary('hceil')
hrcp_device = _resolve_wrapped_unary('hrcp')
hrint_device = _resolve_wrapped_unary('hrint')
htrunc_device = _resolve_wrapped_unary('htrunc')
hdiv_device = _resolve_wrapped_binary('hdiv')


# generate atomic operations
def _gen(l_key, supported_types):
    @register
    class Cuda_atomic(AbstractTemplate):
        key = l_key

        def generic(self, args, kws):
            assert not kws
            ary, idx, val = args

            if ary.dtype not in supported_types:
                return

            if ary.ndim == 1:
                return signature(ary.dtype, ary, types.intp, ary.dtype)
            elif ary.ndim > 1:
                return signature(ary.dtype, ary, idx, ary.dtype)
    return Cuda_atomic


all_numba_types = (types.float64, types.float32,
                   types.int32, types.uint32,
                   types.int64, types.uint64)

integer_numba_types = (types.int32, types.uint32,
                       types.int64, types.uint64)

unsigned_int_numba_types = (types.uint32, types.uint64)

Cuda_atomic_add = _gen(cuda.atomic.add, all_numba_types)
Cuda_atomic_sub = _gen(cuda.atomic.sub, all_numba_types)
Cuda_atomic_max = _gen(cuda.atomic.max, all_numba_types)
Cuda_atomic_min = _gen(cuda.atomic.min, all_numba_types)
Cuda_atomic_nanmax = _gen(cuda.atomic.nanmax, all_numba_types)
Cuda_atomic_nanmin = _gen(cuda.atomic.nanmin, all_numba_types)
Cuda_atomic_and = _gen(cuda.atomic.and_, integer_numba_types)
Cuda_atomic_or = _gen(cuda.atomic.or_, integer_numba_types)
Cuda_atomic_xor = _gen(cuda.atomic.xor, integer_numba_types)
Cuda_atomic_inc = _gen(cuda.atomic.inc, unsigned_int_numba_types)
Cuda_atomic_dec = _gen(cuda.atomic.dec, unsigned_int_numba_types)
Cuda_atomic_exch = _gen(cuda.atomic.exch, integer_numba_types)


@register
class Cuda_atomic_compare_and_swap(AbstractTemplate):
    key = cuda.atomic.compare_and_swap

    def generic(self, args, kws):
        assert not kws
        ary, old, val = args
        dty = ary.dtype

        if dty in integer_numba_types and ary.ndim == 1:
            return signature(dty, ary, dty, dty)


@register
class Cuda_nanosleep(ConcreteTemplate):
    key = cuda.nanosleep

    cases = [signature(types.void, types.uint32)]


@register_attr
class Dim3_attrs(AttributeTemplate):
    key = dim3

    def resolve_x(self, mod):
        return types.int32

    def resolve_y(self, mod):
        return types.int32

    def resolve_z(self, mod):
        return types.int32


@register_attr
class CudaSharedModuleTemplate(AttributeTemplate):
    key = types.Module(cuda.shared)

    def resolve_array(self, mod):
        return types.Function(Cuda_shared_array)


@register_attr
class CudaConstModuleTemplate(AttributeTemplate):
    key = types.Module(cuda.const)

    def resolve_array_like(self, mod):
        return types.Function(Cuda_const_array_like)


@register_attr
class CudaLocalModuleTemplate(AttributeTemplate):
    key = types.Module(cuda.local)

    def resolve_array(self, mod):
        return types.Function(Cuda_local_array)


@register_attr
class CudaAtomicTemplate(AttributeTemplate):
    key = types.Module(cuda.atomic)

    def resolve_add(self, mod):
        return types.Function(Cuda_atomic_add)

    def resolve_sub(self, mod):
        return types.Function(Cuda_atomic_sub)

    def resolve_and_(self, mod):
        return types.Function(Cuda_atomic_and)

    def resolve_or_(self, mod):
        return types.Function(Cuda_atomic_or)

    def resolve_xor(self, mod):
        return types.Function(Cuda_atomic_xor)

    def resolve_inc(self, mod):
        return types.Function(Cuda_atomic_inc)

    def resolve_dec(self, mod):
        return types.Function(Cuda_atomic_dec)

    def resolve_exch(self, mod):
        return types.Function(Cuda_atomic_exch)

    def resolve_max(self, mod):
        return types.Function(Cuda_atomic_max)

    def resolve_min(self, mod):
        return types.Function(Cuda_atomic_min)

    def resolve_nanmin(self, mod):
        return types.Function(Cuda_atomic_nanmin)

    def resolve_nanmax(self, mod):
        return types.Function(Cuda_atomic_nanmax)

    def resolve_compare_and_swap(self, mod):
        return types.Function(Cuda_atomic_compare_and_swap)


@register_attr
class CudaFp16Template(AttributeTemplate):
    key = types.Module(cuda.fp16)

    def resolve_hadd(self, mod):
        return types.Function(Cuda_hadd)

    def resolve_hsub(self, mod):
        return types.Function(Cuda_hsub)

    def resolve_hmul(self, mod):
        return types.Function(Cuda_hmul)

    def resolve_hdiv(self, mod):
        return hdiv_device

    def resolve_hneg(self, mod):
        return types.Function(Cuda_hneg)

    def resolve_habs(self, mod):
        return types.Function(Cuda_habs)

    def resolve_hfma(self, mod):
        return types.Function(Cuda_hfma)

    def resolve_hsin(self, mod):
        return hsin_device

    def resolve_hcos(self, mod):
        return hcos_device

    def resolve_hlog(self, mod):
        return hlog_device

    def resolve_hlog10(self, mod):
        return hlog10_device

    def resolve_hlog2(self, mod):
        return hlog2_device

    def resolve_hexp(self, mod):
        return hexp_device

    def resolve_hexp10(self, mod):
        return hexp10_device

    def resolve_hexp2(self, mod):
        return hexp2_device

    def resolve_hfloor(self, mod):
        return hfloor_device

    def resolve_hceil(self, mod):
        return hceil_device

    def resolve_hsqrt(self, mod):
        return hsqrt_device

    def resolve_hrsqrt(self, mod):
        return hrsqrt_device

    def resolve_hrcp(self, mod):
        return hrcp_device

    def resolve_hrint(self, mod):
        return hrint_device

    def resolve_htrunc(self, mod):
        return htrunc_device

    def resolve_heq(self, mod):
        return types.Function(Cuda_heq)

    def resolve_hne(self, mod):
        return types.Function(Cuda_hne)

    def resolve_hge(self, mod):
        return types.Function(Cuda_hge)

    def resolve_hgt(self, mod):
        return types.Function(Cuda_hgt)

    def resolve_hle(self, mod):
        return types.Function(Cuda_hle)

    def resolve_hlt(self, mod):
        return types.Function(Cuda_hlt)

    def resolve_hmax(self, mod):
        return types.Function(Cuda_hmax)

    def resolve_hmin(self, mod):
        return types.Function(Cuda_hmin)


@register_attr
class CudaModuleTemplate(AttributeTemplate):
    key = types.Module(cuda)

    def resolve_cg(self, mod):
        return types.Module(cuda.cg)

    def resolve_threadIdx(self, mod):
        return dim3

    def resolve_blockIdx(self, mod):
        return dim3

    def resolve_blockDim(self, mod):
        return dim3

    def resolve_gridDim(self, mod):
        return dim3

    def resolve_laneid(self, mod):
        return types.int32

    def resolve_shared(self, mod):
        return types.Module(cuda.shared)

    def resolve_popc(self, mod):
        return types.Function(Cuda_popc)

    def resolve_brev(self, mod):
        return types.Function(Cuda_brev)

    def resolve_clz(self, mod):
        return types.Function(Cuda_clz)

    def resolve_ffs(self, mod):
        return types.Function(Cuda_ffs)

    def resolve_fma(self, mod):
        return types.Function(Cuda_fma)

    def resolve_cbrt(self, mod):
        return types.Function(Cuda_cbrt)

    def resolve_threadfence(self, mod):
        return types.Function(Cuda_threadfence_device)

    def resolve_threadfence_block(self, mod):
        return types.Function(Cuda_threadfence_block)

    def resolve_threadfence_system(self, mod):
        return types.Function(Cuda_threadfence_system)

    def resolve_syncwarp(self, mod):
        return types.Function(Cuda_syncwarp)

    def resolve_shfl_sync_intrinsic(self, mod):
        return types.Function(Cuda_shfl_sync_intrinsic)

    def resolve_vote_sync_intrinsic(self, mod):
        return types.Function(Cuda_vote_sync_intrinsic)

    def resolve_match_any_sync(self, mod):
        return types.Function(Cuda_match_any_sync)

    def resolve_match_all_sync(self, mod):
        return types.Function(Cuda_match_all_sync)

    def resolve_activemask(self, mod):
        return types.Function(Cuda_activemask)

    def resolve_lanemask_lt(self, mod):
        return types.Function(Cuda_lanemask_lt)

    def resolve_selp(self, mod):
        return types.Function(Cuda_selp)

    def resolve_nanosleep(self, mod):
        return types.Function(Cuda_nanosleep)

    def resolve_atomic(self, mod):
        return types.Module(cuda.atomic)

    def resolve_fp16(self, mod):
        return types.Module(cuda.fp16)

    def resolve_const(self, mod):
        return types.Module(cuda.const)

    def resolve_local(self, mod):
        return types.Module(cuda.local)


register_global(cuda, types.Module(cuda))<|MERGE_RESOLUTION|>--- conflicted
+++ resolved
@@ -8,11 +8,7 @@
 from numba.cuda.types import dim3, grid_group
 from numba.core.typeconv import Conversion
 from numba import cuda
-<<<<<<< HEAD
 from numba.cuda.compiler import _declare_device_function
-import operator
-=======
->>>>>>> 527a3f48
 
 registry = Registry()
 register = registry.register
@@ -358,11 +354,8 @@
 # This is tracked as Issue #7863 (https://github.com/numba/numba/issues/7863) -
 # once this is resolved it should be possible to replace this AbstractTemplate
 # with a ConcreteTemplate to simplify the logic.
-<<<<<<< HEAD
-
-
-=======
->>>>>>> 527a3f48
+
+
 def _fp16_binary_operator(l_key, retty):
     @register_global(l_key)
     class Cuda_fp16_operator(AbstractTemplate):
