import collections
import ctypes
import functools
import inspect
import os
import sys

import numpy as np

from numba import _dispatcher
from numba.core.typing.templates import AbstractTemplate, ConcreteTemplate
from numba.core import (types, typing, utils, funcdesc, serialize, config,
                        compiler, sigutils)
from numba.core.typeconv.rules import default_type_manager
from numba.core.compiler import (CompilerBase, DefaultPassBuilder,
                                 compile_result, Flags, Option)
from numba.core.compiler_lock import global_compiler_lock
from numba.core.compiler_machinery import (LoweringPass, PassManager,
                                           register_pass)
from numba.core.dispatcher import OmittedArg
from numba.core.errors import NumbaDeprecationWarning
from numba.core.typed_passes import IRLegalization, NativeLowering
from numba.core.typing.typeof import Purpose, typeof
from warnings import warn
import numba
from .cudadrv.devices import get_context
from .cudadrv.libs import get_cudalib
from .cudadrv import nvvm, driver
from .errors import missing_launch_config_msg, normalize_kernel_dimensions
from .api import get_current_device
from .args import wrap_arg


def _nvvm_options_type(x):
    if x is None:
        return None

    else:
        assert isinstance(x, dict)
        return x


class CUDAFlags(Flags):
    nvvm_options = Option(
        type=_nvvm_options_type,
        default=None,
        doc="NVVM options",
    )


@register_pass(mutates_CFG=True, analysis_only=False)
class CUDABackend(LoweringPass):

    _name = "cuda_backend"

    def __init__(self):
        LoweringPass.__init__(self)

    def run_pass(self, state):
        """
        Back-end: Packages lowering output in a compile result
        """
        lowered = state['cr']
        signature = typing.signature(state.return_type, *state.args)

        state.cr = compile_result(
            typing_context=state.typingctx,
            target_context=state.targetctx,
            typing_error=state.status.fail_reason,
            type_annotation=state.type_annotation,
            library=state.library,
            call_helper=lowered.call_helper,
            signature=signature,
            fndesc=lowered.fndesc,
        )
        return True


@register_pass(mutates_CFG=False, analysis_only=False)
class CreateLibrary(LoweringPass):
    """
    Create a CUDACodeLibrary for the NativeLowering pass to populate. The
    NativeLowering pass will create a code library if none exists, but we need
    to set it up with nvvm_options from the flags if they are present.
    """

    _name = "create_library"

    def __init__(self):
        LoweringPass.__init__(self)

    def run_pass(self, state):
        codegen = state.targetctx.codegen()
        name = state.func_id.func_qualname
        nvvm_options = state.flags.nvvm_options
        state.library = codegen.create_library(name, nvvm_options=nvvm_options)
        # Enable object caching upfront so that the library can be serialized.
        state.library.enable_object_caching()

        return True


class CUDACompiler(CompilerBase):
    def define_pipelines(self):
        dpb = DefaultPassBuilder
        pm = PassManager('cuda')

        untyped_passes = dpb.define_untyped_pipeline(self.state)
        pm.passes.extend(untyped_passes.passes)

        typed_passes = dpb.define_typed_pipeline(self.state)
        pm.passes.extend(typed_passes.passes)

        lowering_passes = self.define_cuda_lowering_pipeline(self.state)
        pm.passes.extend(lowering_passes.passes)

        pm.finalize()
        return [pm]

    def define_cuda_lowering_pipeline(self, state):
        pm = PassManager('cuda_lowering')
        # legalise
        pm.add_pass(IRLegalization,
                    "ensure IR is legal prior to lowering")

        # lower
        pm.add_pass(CreateLibrary, "create library")
        pm.add_pass(NativeLowering, "native lowering")
        pm.add_pass(CUDABackend, "cuda backend")

        pm.finalize()
        return pm


@global_compiler_lock
def compile_cuda(pyfunc, return_type, args, debug=False, inline=False,
                 fastmath=False, nvvm_options=None):
    from .descriptor import cuda_target
    typingctx = cuda_target.typing_context
    targetctx = cuda_target.target_context

    flags = CUDAFlags()
    # Do not compile (generate native code), just lower (to LLVM)
    flags.no_compile = True
    flags.no_cpython_wrapper = True
    flags.no_cfunc_wrapper = True
    if debug:
        flags.debuginfo = True
    if inline:
        flags.forceinline = True
    if fastmath:
        flags.fastmath = True
    if nvvm_options:
        flags.nvvm_options = nvvm_options

    # Run compilation pipeline
    cres = compiler.compile_extra(typingctx=typingctx,
                                  targetctx=targetctx,
                                  func=pyfunc,
                                  args=args,
                                  return_type=return_type,
                                  flags=flags,
                                  locals={},
                                  pipeline_class=CUDACompiler)

    library = cres.library
    library.finalize()

    return cres


def compile_kernel(pyfunc, args, link, debug=False, inline=False,
                   fastmath=False, extensions=[], max_registers=None, opt=True):
    return _Kernel(pyfunc, args, link, debug=debug, inline=inline,
                   fastmath=fastmath, extensions=extensions,
                   max_registers=max_registers, opt=opt)


@global_compiler_lock
def compile_ptx(pyfunc, args, debug=False, device=False, fastmath=False,
                cc=None, opt=True):
    """Compile a Python function to PTX for a given set of argument types.

    :param pyfunc: The Python function to compile.
    :param args: A tuple of argument types to compile for.
    :param debug: Whether to include debug info in the generated PTX.
    :type debug: bool
    :param device: Whether to compile a device function. Defaults to ``False``,
                   to compile global kernel functions.
    :type device: bool
    :param fastmath: Whether to enable fast math flags (ftz=1, prec_sqrt=0,
                     prec_div=, and fma=1)
    :type fastmath: bool
    :param cc: Compute capability to compile for, as a tuple ``(MAJOR, MINOR)``.
               Defaults to ``(5, 2)``.
    :type cc: tuple
    :param opt: Enable optimizations. Defaults to ``True``.
    :type opt: bool
    :return: (ptx, resty): The PTX code and inferred return type
    :rtype: tuple
    """
    nvvm_options = {
        'debug': debug,
        'fastmath': fastmath,
        'opt': 3 if opt else 0
    }

    cres = compile_cuda(pyfunc, None, args, debug=debug,
                        nvvm_options=nvvm_options)
    resty = cres.signature.return_type
    if device:
        lib = cres.library
    else:
        fname = cres.fndesc.llvm_func_name
        tgt = cres.target_context
        lib, kernel = tgt.prepare_cuda_kernel(cres.library, fname,
                                              cres.signature.args, debug,
                                              nvvm_options)

    cc = cc or config.CUDA_DEFAULT_PTX_CC
    ptx = lib.get_asm_str(cc=cc)
    return ptx, resty


def compile_ptx_for_current_device(pyfunc, args, debug=False, device=False,
                                   fastmath=False, opt=True):
    """Compile a Python function to PTX for a given set of argument types for
    the current device's compute capabilility. This calls :func:`compile_ptx`
    with an appropriate ``cc`` value for the current device."""
    cc = get_current_device().compute_capability
    return compile_ptx(pyfunc, args, debug=-debug, device=device,
                       fastmath=fastmath, cc=cc, opt=True)


class DeviceDispatcher(serialize.ReduceMixin):
    """Unmaterialized device function
    """
    def __init__(self, pyfunc, debug, inline, opt):
        self.py_func = pyfunc
        self.debug = debug
        self.inline = inline
        self.opt = opt
        self.overloads = {}
        name = getattr(pyfunc, '__name__', 'unknown')
        self.__name__ = f"{name} <CUDA device function>".format(name)

    def _reduce_states(self):
        return dict(py_func=self.py_func, debug=self.debug, inline=self.inline)

    @classmethod
    def _rebuild(cls, py_func, debug, inline):
        return compile_device_dispatcher(py_func, debug=debug, inline=inline)

    def get_call_template(self, args, kws):
        # Copied and simplified from _DispatcherBase.get_call_template.
        """
        Get a typing.ConcreteTemplate for this dispatcher and the given
        *args* and *kws* types.  This allows to resolve the return type.

        A (template, pysig, args, kws) tuple is returned.
        """
        # Ensure an overload is available
        self.compile(tuple(args))

        # Create function type for typing
        func_name = self.py_func.__name__
        name = "CallTemplate({0})".format(func_name)

        # The `key` isn't really used except for diagnosis here,
        # so avoid keeping a reference to `cfunc`.
        call_template = typing.make_concrete_template(
            name, key=func_name, signatures=self.nopython_signatures)
        pysig = utils.pysignature(self.py_func)

        return call_template, pysig, args, kws

    @property
    def nopython_signatures(self):
        # All overloads are for nopython mode, because there is only
        # nopython mode in CUDA
        return [info.signature for info in self.overloads.values()]

    def get_overload(self, sig):
        # NOTE: This dispatcher seems to be used as the key for the dict of
        # implementations elsewhere in Numba, so we return this dispatcher
        # instead of a compiled entry point as in
        # _DispatcherBase.get_overload().
        return self

    def compile(self, args):
        """Compile the function for the given argument types.

        Each signature is compiled once by caching the compiled function inside
        this object.

        Returns the `CompileResult`.
        """
        if args not in self.overloads:
            cres = compile_cuda(self.py_func, None, args, debug=self.debug,
                                inline=self.inline)
            first_definition = not self.overloads
            self.overloads[args] = cres
            libs = [cres.library]

            if first_definition:
                # First definition
                cres.target_context.insert_user_function(self, cres.fndesc,
                                                         libs)
            else:
                cres.target_context.add_user_function(self, cres.fndesc, libs)

        else:
            cres = self.overloads[args]

        return cres

    def inspect_llvm(self, args):
        """Returns the LLVM-IR text compiled for *args*.

        Parameters
        ----------
        args: tuple[Type]
            Argument types.

        Returns
        -------
        llvmir : str
        """
        # Force a compilation to occur if none has yet - this can be needed if
        # the user attempts to inspect LLVM IR or PTX before the function has
        # been called for the given arguments from a jitted kernel.
        self.compile(args)
        cres = self.overloads[args]
        return "\n\n".join([str(mod) for mod in cres.library.modules])

    def inspect_ptx(self, args, nvvm_options={}):
        """Returns the PTX compiled for *args* for the currently active GPU

        Parameters
        ----------
        args: tuple[Type]
            Argument types.

        Returns
        -------
        ptx : bytes
        """
        llvmir = self.inspect_llvm(args)
        # Make PTX
        cuctx = get_context()
        device = cuctx.device
        cc = device.compute_capability
        arch = nvvm.get_arch_option(*cc)
        opt = 3 if self.opt else 0
        ptx = nvvm.llvm_to_ptx(llvmir, opt=opt, arch=arch, **nvvm_options)
        return ptx


def compile_device_dispatcher(pyfunc, debug=False, inline=False, opt=True):
    """Create a DeviceDispatcher and register it to the CUDA typing context.
    """
    from .descriptor import cuda_target

    dispatcher = DeviceDispatcher(pyfunc, debug=debug, inline=inline, opt=opt)

    class device_function_template(AbstractTemplate):
        key = dispatcher

        def generic(self, args, kws):
            assert not kws
            return dispatcher.compile(args).signature

        def get_template_info(cls):
            basepath = os.path.dirname(os.path.dirname(numba.__file__))
            code, firstlineno = inspect.getsourcelines(pyfunc)
            path = inspect.getsourcefile(pyfunc)
            sig = str(utils.pysignature(pyfunc))
            info = {
                'kind': "overload",
                'name': getattr(cls.key, '__name__', "unknown"),
                'sig': sig,
                'filename': utils.safe_relpath(path, start=basepath),
                'lines': (firstlineno, firstlineno + len(code) - 1),
                'docstring': pyfunc.__doc__
            }
            return info

<<<<<<< HEAD
    typingctx = cuda_target.typingctx
    typingctx.insert_user_function(dispatcher, device_function_template)
    return dispatcher
=======
    typingctx = cuda_target.typing_context
    typingctx.insert_user_function(dft, device_function_template)
    return dft
>>>>>>> d7b1965c


def compile_device(pyfunc, return_type, args, inline=True, debug=False):
    return DeviceFunction(pyfunc, return_type, args, inline=True, debug=False)


def declare_device_function(name, restype, argtypes):
    from .descriptor import cuda_target
    typingctx = cuda_target.typing_context
    targetctx = cuda_target.target_context
    sig = typing.signature(restype, *argtypes)
    extfn = ExternFunction(name, sig)

    class device_function_template(ConcreteTemplate):
        key = extfn
        cases = [sig]

    fndesc = funcdesc.ExternalFunctionDescriptor(
        name=name, restype=restype, argtypes=argtypes)
    typingctx.insert_user_function(extfn, device_function_template)
    targetctx.insert_user_function(extfn, fndesc)
    return extfn


class DeviceFunction(serialize.ReduceMixin):

    def __init__(self, pyfunc, return_type, args, inline, debug):
        self.py_func = pyfunc
        self.return_type = return_type
        self.args = args
        self.inline = True
        self.debug = False
        cres = compile_cuda(self.py_func, self.return_type, self.args,
                            debug=self.debug, inline=self.inline)
        self.cres = cres

        class device_function_template(ConcreteTemplate):
            key = self
            cases = [cres.signature]

        cres.typing_context.insert_user_function(
            self, device_function_template)
        cres.target_context.insert_user_function(self, cres.fndesc,
                                                 [cres.library])

    def _reduce_states(self):
        return dict(py_func=self.py_func, return_type=self.return_type,
                    args=self.args, inline=self.inline, debug=self.debug)

    @classmethod
    def _rebuild(cls, py_func, return_type, args, inline, debug):
        return cls(py_func, return_type, args, inline, debug)

    def __repr__(self):
        fmt = "<DeviceFunction py_func={0} signature={1}>"
        return fmt.format(self.py_func, self.cres.signature)


class ExternFunction(object):
    def __init__(self, name, sig):
        self.name = name
        self.sig = sig


class ForAll(object):
    def __init__(self, kernel, ntasks, tpb, stream, sharedmem):
        if ntasks < 0:
            raise ValueError("Can't create ForAll with negative task count: %s"
                             % ntasks)
        self.kernel = kernel
        self.ntasks = ntasks
        self.thread_per_block = tpb
        self.stream = stream
        self.sharedmem = sharedmem

    def __call__(self, *args):
        if self.ntasks == 0:
            return

        if self.kernel.specialized:
            kernel = self.kernel
        else:
            kernel = self.kernel.specialize(*args)
        blockdim = self._compute_thread_per_block(kernel)
        griddim = (self.ntasks + blockdim - 1) // blockdim

        return kernel[griddim, blockdim, self.stream, self.sharedmem](*args)

    def _compute_thread_per_block(self, kernel):
        tpb = self.thread_per_block
        # Prefer user-specified config
        if tpb != 0:
            return tpb
        # Else, ask the driver to give a good config
        else:
            ctx = get_context()
            # Kernel is specialized, so there's only one definition - get it so
            # we can get the cufunc from the code library
            defn = next(iter(kernel.overloads.values()))
            kwargs = dict(
                func=defn._codelibrary.get_cufunc(),
                b2d_func=0,     # dynamic-shared memory is constant to blksz
                memsize=self.sharedmem,
                blocksizelimit=1024,
            )
            _, tpb = ctx.get_max_potential_block_size(**kwargs)
            return tpb


class _Kernel(serialize.ReduceMixin):
    '''
    CUDA Kernel specialized for a given set of argument types. When called, this
    object launches the kernel on the device.
    '''

    @global_compiler_lock
    def __init__(self, py_func, argtypes, link=None, debug=False, inline=False,
                 fastmath=False, extensions=None, max_registers=None, opt=True):
        super().__init__()

        self.py_func = py_func
        self.argtypes = argtypes
        self.debug = debug
        self.extensions = extensions or []

        cres = compile_cuda(self.py_func, types.void, self.argtypes,
                            debug=self.debug,
                            inline=inline,
                            fastmath=fastmath)
        fname = cres.fndesc.llvm_func_name
        args = cres.signature.args

        nvvm_options = {
            'debug': self.debug,
            'fastmath': fastmath,
            'opt': 3 if opt else 0
        }

        tgt_ctx = cres.target_context
        lib, kernel = tgt_ctx.prepare_cuda_kernel(cres.library, fname, args,
                                                  debug, nvvm_options,
                                                  max_registers)

        if not link:
            link = []

        # A kernel needs cooperative launch if grid_sync is being used.
        self.cooperative = 'cudaCGGetIntrinsicHandle' in lib.get_asm_str()
        # We need to link against cudadevrt if grid sync is being used.
        if self.cooperative:
            link.append(get_cudalib('cudadevrt', static=True))

        for filepath in link:
            lib.add_linking_file(filepath)

        # populate members
        self.entry_name = kernel.name
        self.signature = cres.signature
        self._type_annotation = cres.type_annotation
        self._codelibrary = lib
        self.call_helper = cres.call_helper

    @property
    def argument_types(self):
        return tuple(self.signature.args)

    @classmethod
    def _rebuild(cls, cooperative, name, argtypes, codelibrary, link, debug,
                 call_helper, extensions):
        """
        Rebuild an instance.
        """
        instance = cls.__new__(cls)
        # invoke parent constructor
        super(cls, instance).__init__()
        # populate members
        instance.cooperative = cooperative
        instance.entry_name = name
        instance.argument_types = tuple(argtypes)
        instance._type_annotation = None
        instance._codelibrary = codelibrary
        instance.debug = debug
        instance.call_helper = call_helper
        instance.extensions = extensions
        return instance

    def _reduce_states(self):
        """
        Reduce the instance for serialization.
        Compiled definitions are serialized in PTX form.
        Type annotation are discarded.
        Thread, block and shared memory configuration are serialized.
        Stream information is discarded.
        """
        return dict(cooperative=self.cooperative, name=self.entry_name,
                    argtypes=self.argtypes, codelibrary=self.codelibrary,
                    debug=self.debug, call_helper=self.call_helper,
                    extensions=self.extensions)

    def bind(self):
        """
        Force binding to current CUDA context
        """
        self._codelibrary.get_cufunc()

    @property
    def ptx(self):
        '''
        PTX code for this kernel.
        '''
        return self._codelibrary.get_asm_str()

    @property
    def device(self):
        """
        Get current active context
        """
        return get_current_device()

    @property
    def regs_per_thread(self):
        '''
        The number of registers used by each thread for this kernel.
        '''
        return self._codelibrary.get_cufunc().attrs.regs

    def inspect_llvm(self):
        '''
        Returns the LLVM IR for this kernel.
        '''
        return self._codelibrary.get_llvm_str()

    def inspect_asm(self, cc):
        '''
        Returns the PTX code for this kernel.
        '''
        return self._codelibrary.get_asm_str(cc=cc)

    def inspect_sass(self):
        '''
        Returns the SASS code for this kernel.

        Requires nvdisasm to be available on the PATH.
        '''
        return self._codelibrary.get_sass()

    def inspect_types(self, file=None):
        '''
        Produce a dump of the Python source of this function annotated with the
        corresponding Numba IR and type information. The dump is written to
        *file*, or *sys.stdout* if *file* is *None*.
        '''
        if self._type_annotation is None:
            raise ValueError("Type annotation is not available")

        if file is None:
            file = sys.stdout

        print("%s %s" % (self.entry_name, self.argument_types), file=file)
        print('-' * 80, file=file)
        print(self._type_annotation, file=file)
        print('=' * 80, file=file)

    def max_cooperative_grid_blocks(self, blockdim, dynsmemsize=0):
        '''
        Calculates the maximum number of blocks that can be launched for this
        kernel in a cooperative grid in the current context, for the given block
        and dynamic shared memory sizes.

        :param blockdim: Block dimensions, either as a scalar for a 1D block, or
                         a tuple for 2D or 3D blocks.
        :param dynsmemsize: Dynamic shared memory size in bytes.
        :return: The maximum number of blocks in the grid.
        '''
        ctx = get_context()
        cufunc = self._codelibrary.get_cufunc()

        if isinstance(blockdim, tuple):
            blockdim = functools.reduce(lambda x, y: x * y, blockdim)
        active_per_sm = ctx.get_active_blocks_per_multiprocessor(cufunc,
                                                                 blockdim,
                                                                 dynsmemsize)
        sm_count = ctx.device.MULTIPROCESSOR_COUNT
        return active_per_sm * sm_count

    def launch(self, args, griddim, blockdim, stream=0, sharedmem=0):
        # Prepare kernel
        cufunc = self._codelibrary.get_cufunc()

        if self.debug:
            excname = cufunc.name + "__errcode__"
            excmem, excsz = cufunc.module.get_global_symbol(excname)
            assert excsz == ctypes.sizeof(ctypes.c_int)
            excval = ctypes.c_int()
            excmem.memset(0, stream=stream)

        # Prepare arguments
        retr = []                       # hold functors for writeback

        kernelargs = []
        for t, v in zip(self.argument_types, args):
            self._prepare_args(t, v, stream, retr, kernelargs)

        stream_handle = stream and stream.handle or None

        # Invoke kernel
        driver.launch_kernel(cufunc.handle,
                             *griddim,
                             *blockdim,
                             sharedmem,
                             stream_handle,
                             kernelargs,
                             cooperative=self.cooperative)

        if self.debug:
            driver.device_to_host(ctypes.addressof(excval), excmem, excsz)
            if excval.value != 0:
                # An error occurred
                def load_symbol(name):
                    mem, sz = cufunc.module.get_global_symbol("%s__%s__" %
                                                              (cufunc.name,
                                                               name))
                    val = ctypes.c_int()
                    driver.device_to_host(ctypes.addressof(val), mem, sz)
                    return val.value

                tid = [load_symbol("tid" + i) for i in 'zyx']
                ctaid = [load_symbol("ctaid" + i) for i in 'zyx']
                code = excval.value
                exccls, exc_args, loc = self.call_helper.get_exception(code)
                # Prefix the exception message with the source location
                if loc is None:
                    locinfo = ''
                else:
                    sym, filepath, lineno = loc
                    filepath = os.path.abspath(filepath)
                    locinfo = 'In function %r, file %s, line %s, ' % (sym,
                                                                      filepath,
                                                                      lineno,)
                # Prefix the exception message with the thread position
                prefix = "%stid=%s ctaid=%s" % (locinfo, tid, ctaid)
                if exc_args:
                    exc_args = ("%s: %s" % (prefix, exc_args[0]),) + \
                        exc_args[1:]
                else:
                    exc_args = prefix,
                raise exccls(*exc_args)

        # retrieve auto converted arrays
        for wb in retr:
            wb()

    def _prepare_args(self, ty, val, stream, retr, kernelargs):
        """
        Convert arguments to ctypes and append to kernelargs
        """

        # map the arguments using any extension you've registered
        for extension in reversed(self.extensions):
            ty, val = extension.prepare_args(
                ty,
                val,
                stream=stream,
                retr=retr)

        if isinstance(ty, types.Array):
            devary = wrap_arg(val).to_device(retr, stream)

            c_intp = ctypes.c_ssize_t

            meminfo = ctypes.c_void_p(0)
            parent = ctypes.c_void_p(0)
            nitems = c_intp(devary.size)
            itemsize = c_intp(devary.dtype.itemsize)
            data = ctypes.c_void_p(driver.device_pointer(devary))
            kernelargs.append(meminfo)
            kernelargs.append(parent)
            kernelargs.append(nitems)
            kernelargs.append(itemsize)
            kernelargs.append(data)
            for ax in range(devary.ndim):
                kernelargs.append(c_intp(devary.shape[ax]))
            for ax in range(devary.ndim):
                kernelargs.append(c_intp(devary.strides[ax]))

        elif isinstance(ty, types.Integer):
            cval = getattr(ctypes, "c_%s" % ty)(val)
            kernelargs.append(cval)

        elif ty == types.float64:
            cval = ctypes.c_double(val)
            kernelargs.append(cval)

        elif ty == types.float32:
            cval = ctypes.c_float(val)
            kernelargs.append(cval)

        elif ty == types.boolean:
            cval = ctypes.c_uint8(int(val))
            kernelargs.append(cval)

        elif ty == types.complex64:
            kernelargs.append(ctypes.c_float(val.real))
            kernelargs.append(ctypes.c_float(val.imag))

        elif ty == types.complex128:
            kernelargs.append(ctypes.c_double(val.real))
            kernelargs.append(ctypes.c_double(val.imag))

        elif isinstance(ty, (types.NPDatetime, types.NPTimedelta)):
            kernelargs.append(ctypes.c_int64(val.view(np.int64)))

        elif isinstance(ty, types.Record):
            devrec = wrap_arg(val).to_device(retr, stream)
            kernelargs.append(devrec)

        elif isinstance(ty, types.BaseTuple):
            assert len(ty) == len(val)
            for t, v in zip(ty, val):
                self._prepare_args(t, v, stream, retr, kernelargs)

        else:
            raise NotImplementedError(ty, val)


class _KernelConfiguration:
    def __init__(self, dispatcher, griddim, blockdim, stream, sharedmem):
        self.dispatcher = dispatcher
        self.griddim = griddim
        self.blockdim = blockdim
        self.stream = stream
        self.sharedmem = sharedmem

    def __call__(self, *args):
        return self.dispatcher.call(args, self.griddim, self.blockdim,
                                    self.stream, self.sharedmem)


class StopUsingCCDict(dict):
    def __getitem__(self, key):
        if len(key) > 1 and isinstance(key[0], tuple):
            msg = "dicts returned by inspect functions should be keyed on " \
                  "argument types only"
            warn(msg, category=NumbaDeprecationWarning)
            return super().__getitem__(key[1])
        return super().__getitem__(key)


class Dispatcher(_dispatcher.Dispatcher, serialize.ReduceMixin):
    '''
    CUDA Dispatcher object. When configured and called, the dispatcher will
    specialize itself for the given arguments (if no suitable specialized
    version already exists) & compute capability, and launch on the device
    associated with the current context.

    Dispatcher objects are not to be constructed by the user, but instead are
    created using the :func:`numba.cuda.jit` decorator.
    '''

    # Whether to fold named arguments and default values. Default values are
    # presently unsupported on CUDA, so we can leave this as False in all
    # cases.
    _fold_args = False

    def __init__(self, py_func, sigs, targetoptions):
        self.py_func = py_func
        self.sigs = []
        self.link = targetoptions.pop('link', (),)
        self._can_compile = True

        # Specializations for given sets of argument types
        self.specializations = {}

        # A mapping of signatures to compile results
        self.overloads = collections.OrderedDict()

        self.targetoptions = targetoptions

        # defensive copy
        self.targetoptions['extensions'] = \
            list(self.targetoptions.get('extensions', []))

        from .descriptor import cuda_target

        self.typingctx = cuda_target.typing_context

        self._tm = default_type_manager

        pysig = utils.pysignature(py_func)
        arg_count = len(pysig.parameters)
        argnames = tuple(pysig.parameters)
        default_values = self.py_func.__defaults__ or ()
        defargs = tuple(OmittedArg(val) for val in default_values)
        can_fallback = False # CUDA cannot fallback to object mode

        try:
            lastarg = list(pysig.parameters.values())[-1]
        except IndexError:
            has_stararg = False
        else:
            has_stararg = lastarg.kind == lastarg.VAR_POSITIONAL

        exact_match_required = False

        _dispatcher.Dispatcher.__init__(self, self._tm.get_pointer(),
                                        arg_count, self._fold_args, argnames,
                                        defargs, can_fallback, has_stararg,
                                        exact_match_required)

        if sigs:
            if len(sigs) > 1:
                raise TypeError("Only one signature supported at present")
            self.compile(sigs[0])
            self._can_compile = False

    def configure(self, griddim, blockdim, stream=0, sharedmem=0):
        griddim, blockdim = normalize_kernel_dimensions(griddim, blockdim)
        return _KernelConfiguration(self, griddim, blockdim, stream, sharedmem)

    def __getitem__(self, args):
        if len(args) not in [2, 3, 4]:
            raise ValueError('must specify at least the griddim and blockdim')
        return self.configure(*args)

    def forall(self, ntasks, tpb=0, stream=0, sharedmem=0):
        """Returns a 1D-configured kernel for a given number of tasks.

        This assumes that:

        - the kernel maps the Global Thread ID ``cuda.grid(1)`` to tasks on a
          1-1 basis.
        - the kernel checks that the Global Thread ID is upper-bounded by
          ``ntasks``, and does nothing if it is not.

        :param ntasks: The number of tasks.
        :param tpb: The size of a block. An appropriate value is chosen if this
                    parameter is not supplied.
        :param stream: The stream on which the configured kernel will be
                       launched.
        :param sharedmem: The number of bytes of dynamic shared memory required
                          by the kernel.
        :return: A configured kernel, ready to launch on a set of arguments."""

        return ForAll(self, ntasks, tpb=tpb, stream=stream, sharedmem=sharedmem)

    @property
    def extensions(self):
        '''
        A list of objects that must have a `prepare_args` function. When a
        specialized kernel is called, each argument will be passed through
        to the `prepare_args` (from the last object in this list to the
        first). The arguments to `prepare_args` are:

        - `ty` the numba type of the argument
        - `val` the argument value itself
        - `stream` the CUDA stream used for the current call to the kernel
        - `retr` a list of zero-arg functions that you may want to append
          post-call cleanup work to.

        The `prepare_args` function must return a tuple `(ty, val)`, which
        will be passed in turn to the next right-most `extension`. After all
        the extensions have been called, the resulting `(ty, val)` will be
        passed into Numba's default argument marshalling logic.
        '''
        return self.targetoptions['extensions']

    def __call__(self, *args, **kwargs):
        # An attempt to launch an unconfigured kernel
        raise ValueError(missing_launch_config_msg)

    def call(self, args, griddim, blockdim, stream, sharedmem):
        '''
        Compile if necessary and invoke this kernel with *args*.
        '''
        if self.specialized:
            kernel = next(iter(self.overloads.values()))
        else:
            kernel = _dispatcher.Dispatcher._cuda_call(self, *args)

        kernel.launch(args, griddim, blockdim, stream, sharedmem)

    def _compile_for_args(self, *args, **kws):
        # Based on _DispatcherBase._compile_for_args.
        assert not kws
        argtypes = [self.typeof_pyval(a) for a in args]
        return self.compile(tuple(argtypes))

    def _search_new_conversions(self, *args, **kws):
        # Based on _DispatcherBase._search_new_conversions
        assert not kws
        args = [self.typeof_pyval(a) for a in args]
        found = False
        for sig in self.nopython_signatures:
            conv = self.typingctx.install_possible_conversions(args, sig.args)
            if conv:
                found = True
        return found

    def typeof_pyval(self, val):
        # Based on _DispatcherBase.typeof_pyval, but differs from it to support
        # the CUDA Array Interface.
        try:
            return typeof(val, Purpose.argument)
        except ValueError:
            if numba.cuda.is_cuda_array(val):
                # When typing, we don't need to synchronize on the array's
                # stream - this is done when the kernel is launched.
                return typeof(numba.cuda.as_cuda_array(val, sync=False),
                              Purpose.argument)
            else:
                raise

    @property
    def nopython_signatures(self):
        # Based on _DispatcherBase.nopython_signatures
        return [kernel.signature for kernel in self.overloads.values()]

    def specialize(self, *args):
        '''
        Create a new instance of this dispatcher specialized for the given
        *args*.
        '''
        cc = get_current_device().compute_capability
        argtypes = tuple(
            [self.typingctx.resolve_argument_type(a) for a in args])
        if self.specialized:
            raise RuntimeError('Dispatcher already specialized')

        specialization = self.specializations.get((cc, argtypes))
        if specialization:
            return specialization

        targetoptions = self.targetoptions
        targetoptions['link'] = self.link
        specialization = Dispatcher(self.py_func, [types.void(*argtypes)],
                                    targetoptions)
        self.specializations[cc, argtypes] = specialization
        return specialization

    def disable_compile(self, val=True):
        self._can_compile = not val

    @property
    def specialized(self):
        """
        True if the Dispatcher has been specialized.
        """
        return len(self.sigs) == 1 and not self._can_compile

    @property
    def definition(self):
        warn('Use overloads instead of definition',
             category=NumbaDeprecationWarning)
        # There is a single definition only when the dispatcher has been
        # specialized.
        if not self.specialized:
            raise ValueError("Dispatcher needs to be specialized to get the "
                             "single definition")
        return next(iter(self.overloads.values()))

    @property
    def definitions(self):
        warn('Use overloads instead of definitions',
             category=NumbaDeprecationWarning)
        return self.overloads

    def get_regs_per_thread(self, signature=None):
        '''
        Returns the number of registers used by each thread in this kernel for
        the device in the current context.

        :param signature: The signature of the compiled kernel to get register
                          usage for. This may be omitted for a specialized
                          kernel.
        :return: The number of registers used by the compiled variant of the
                 kernel for the given signature and current device.
        '''
        if signature is not None:
            return self.definitions[signature.args].regs_per_thread
        if self.specialized:
            return self.definition.regs_per_thread
        else:
            return {sig: defn.regs_per_thread
                    for sig, defn in self.definitions.items()}

    def compile(self, sig):
        '''
        Compile and bind to the current context a version of this kernel
        specialized for the given signature.
        '''
        argtypes, return_type = sigutils.normalize_signature(sig)
        assert return_type is None or return_type == types.none
        if self.specialized:
            return next(iter(self.overloads.values()))
        else:
            kernel = self.overloads.get(argtypes)
        if kernel is None:
            if not self._can_compile:
                raise RuntimeError("Compilation disabled")
            kernel = _Kernel(self.py_func, argtypes, link=self.link,
                             **self.targetoptions)
            # Inspired by _DispatcherBase.add_overload, but differs slightly
            # because we're inserting a _Kernel object instead of a compiled
            # function.
            c_sig = [a._code for a in argtypes]
            self._insert(c_sig, kernel, cuda=True)
            self.overloads[argtypes] = kernel

            kernel.bind()
            self.sigs.append(sig)
        return kernel

    def inspect_llvm(self, signature=None, compute_capability=None):
        '''
        Return the LLVM IR for this kernel.

        :param signature: A tuple of argument types.
        :param compute_capability: Deprecated: accepted but ignored, provided
                                   only for backwards compatibility.
        :return: The LLVM IR for the given signature, or a dict of LLVM IR
                 for all previously-encountered signatures. If the dispatcher
                 is specialized, the IR for the single specialization is
                 returned even if no signature was provided.

        '''
        if compute_capability is not None:
            warn('passing compute_capability has no effect on the LLVM IR',
                 category=NumbaDeprecationWarning)
        if signature is not None:
            return self.overloads[signature].inspect_llvm()
        elif self.specialized:
            warn('inspect_llvm will always return a dict in future',
                 category=NumbaDeprecationWarning)
            return next(iter(self.overloads.values())).inspect_llvm()
        else:
            return StopUsingCCDict((sig, defn.inspect_llvm())
                                   for sig, defn in self.overloads.items())

    def inspect_asm(self, signature=None, compute_capability=None):
        '''
        Return this kernel's PTX assembly code for for the device in the
        current context.

        :param signature: A tuple of argument types.
        :param compute_capability: Deprecated: accepted but ignored, provided
                                   only for backwards compatibility.
        :return: The PTX code for the given signature, or a dict of PTX codes
                 for all previously-encountered signatures. If the dispatcher
                 is specialized, the PTX code for the single specialization is
                 returned even if no signature was provided.
        '''
        if compute_capability is not None:
            msg = 'The compute_capability kwarg is deprecated'
            warn(msg, category=NumbaDeprecationWarning)

        cc = compute_capability or get_current_device().compute_capability
        if signature is not None:
            return self.overloads[signature].inspect_asm(cc)
        elif self.specialized:
            warn('inspect_asm will always return a dict in future',
                 category=NumbaDeprecationWarning)
            return next(iter(self.overloads.values())).inspect_asm(cc)
        else:
            return StopUsingCCDict((sig, defn.inspect_asm(cc))
                                   for sig, defn in self.overloads.items())

    def inspect_sass(self, signature=None, compute_capability=None):
        '''
        Return this kernel's SASS assembly code for for the device in the
        current context.

        :param signature: A tuple of argument types.
        :param compute_capability: Deprecated: accepted but ignored, provided
                                   only for backwards compatibility.
        :return: The SASS code for the given signature, or a dict of SASS codes
                 for all previously-encountered signatures. If the dispatcher
                 is specialized, the SASS code for the single specialization is
                 returned even if no signature was provided.

        SASS for the device in the current context is returned.

        Requires nvdisasm to be available on the PATH.
        '''
        if compute_capability is not None:
            warn('passing compute_capability has no effect on the SASS code',
                 category=NumbaDeprecationWarning)
        if signature is not None:
            return self.overloads[signature].inspect_sass()
        elif self.specialized:
            warn('inspect_sass will always return a dict in future',
                 category=NumbaDeprecationWarning)
            return next(iter(self.overloads.values())).inspect_sass()
        else:
            return StopUsingCCDict((sig, defn.inspect_sass())
                                   for sig, defn in self.overloads.items())

    def inspect_types(self, file=None):
        '''
        Produce a dump of the Python source of this function annotated with the
        corresponding Numba IR and type information. The dump is written to
        *file*, or *sys.stdout* if *file* is *None*.
        '''
        if file is None:
            file = sys.stdout

        for _, defn in self.overloads.items():
            defn.inspect_types(file=file)

    @property
    def ptx(self):
        if self.specialized:
            warn('ptx will always return a dict in future',
                 category=NumbaDeprecationWarning)
            return next(iter(self.overloads.values())).ptx
        else:
            return StopUsingCCDict((sig, defn.ptx)
                                   for sig, defn in self.overloads.items())

    def bind(self):
        for defn in self.overloads.values():
            defn.bind()

    @classmethod
    def _rebuild(cls, py_func, sigs, targetoptions):
        """
        Rebuild an instance.
        """
        instance = cls(py_func, sigs, targetoptions)
        return instance

    def _reduce_states(self):
        """
        Reduce the instance for serialization.
        Compiled definitions are discarded.
        """
        return dict(py_func=self.py_func, sigs=self.sigs,
                    targetoptions=self.targetoptions)<|MERGE_RESOLUTION|>--- conflicted
+++ resolved
@@ -385,15 +385,9 @@
             }
             return info
 
-<<<<<<< HEAD
-    typingctx = cuda_target.typingctx
+    typingctx = cuda_target.typing_context
     typingctx.insert_user_function(dispatcher, device_function_template)
     return dispatcher
-=======
-    typingctx = cuda_target.typing_context
-    typingctx.insert_user_function(dft, device_function_template)
-    return dft
->>>>>>> d7b1965c
 
 
 def compile_device(pyfunc, return_type, args, inline=True, debug=False):
