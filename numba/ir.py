--- conflicted
+++ resolved
@@ -733,16 +733,12 @@
         return [self.contextmanager]
 
 
-<<<<<<< HEAD
-class Arg(object):
+class Arg(AbstractRHS):
     def __init__(self, name, index, loc, noalias=False):
-=======
-class Arg(AbstractRHS):
-    def __init__(self, name, index, loc):
         assert isinstance(name, str)
         assert isinstance(index, int)
         assert isinstance(loc, Loc)
->>>>>>> ca731bf9
+        assert isinstance(loc, bool)
         self.name = name
         self.index = index
         self.loc = loc
